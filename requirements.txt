## To install these requirements, run
## pip install -U -r requirements.txt
## (the -U option also upgrades packages; from the second time on,
## just run
## pip install -r requirements.txt
##
## NOTE: before running the command above, you need to install a recent version
## of pip from the website, and then possibly install/upgrade setuptools using
## sudo pip install --upgrade setuptools

## Django
django==1.7.4

## For the UUID field
django_extensions==1.5

## For timezone support
pytz==2014.10

## For the daemon
django-celery == 3.1.16
celery==3.1.17
kombu==3.0.35
billiard==3.3.0.19
<<<<<<< HEAD
=======
amqp==1.4.9
>>>>>>> b0f7063c
anyjson==0.3.3
six==1.9
supervisor==3.1.3
meld3==1.0.0

<<<<<<< HEAD
## ONLY if using mysql?
=======
# For the AiiDA shell
ipython

## ONLY if using mysql? 
>>>>>>> b0f7063c
#sudo easy_install mysql-python
#sudo apt-get install python-mysqldb on ubuntu

## Paramiko, for ssh connections
paramiko==1.15.2
ecdsa==0.13
pycrypto==2.6.1

## NumPy, mainly for the ArrayData objects but sometimes
## used also for arrays in other parts of the code
numpy

## Tastypie, for the REST API interface
django-tastypie==0.12.1
python-dateutil==2.4.0
python-mimeparse==0.1.4

# SQLAlchemy support
SQLAlchemy==1.0.12
SQLAlchemy-Utils==0.31.2
ultrajson==1.35
<<<<<<< HEAD

# For workflows
enum34==1.1.2
git+https://bitbucket.org/aiida_team/plum.git@131d7834d5fa6b32565df75d53e01bec9c03b012#egg=plum
voluptuous==0.8.11
=======
psycopg2==2.6.1
# For the QueryBuilder in Django when testing:
aldjemy
# Password hashing
passlib

# Email validation for verdi install
validate_email
>>>>>>> b0f7063c
<|MERGE_RESOLUTION|>--- conflicted
+++ resolved
@@ -22,23 +22,16 @@
 celery==3.1.17
 kombu==3.0.35
 billiard==3.3.0.19
-<<<<<<< HEAD
-=======
 amqp==1.4.9
->>>>>>> b0f7063c
 anyjson==0.3.3
 six==1.9
 supervisor==3.1.3
 meld3==1.0.0
 
-<<<<<<< HEAD
-## ONLY if using mysql?
-=======
 # For the AiiDA shell
 ipython
 
-## ONLY if using mysql? 
->>>>>>> b0f7063c
+## ONLY if using mysql?
 #sudo easy_install mysql-python
 #sudo apt-get install python-mysqldb on ubuntu
 
@@ -60,13 +53,12 @@
 SQLAlchemy==1.0.12
 SQLAlchemy-Utils==0.31.2
 ultrajson==1.35
-<<<<<<< HEAD
 
 # For workflows
 enum34==1.1.2
 git+https://bitbucket.org/aiida_team/plum.git@131d7834d5fa6b32565df75d53e01bec9c03b012#egg=plum
 voluptuous==0.8.11
-=======
+
 psycopg2==2.6.1
 # For the QueryBuilder in Django when testing:
 aldjemy
@@ -74,5 +66,4 @@
 passlib
 
 # Email validation for verdi install
-validate_email
->>>>>>> b0f7063c
+validate_email