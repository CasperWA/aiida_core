# -*- coding: utf-8 -*-
###########################################################################
# Copyright (c), The AiiDA team. All rights reserved.                     #
# This file is part of the AiiDA code.                                    #
#                                                                         #
# The code is hosted on GitHub at https://github.com/aiidateam/aiida_core #
# For further information on the license, see the LICENSE.txt file        #
# For further information please visit http://www.aiida.net               #
###########################################################################
# Requirements for core AiiDA functionalities
install_requires = [
    'pip==9.0.1',
    'setuptools==36.6.0',
    'reentry==1.0.2',
    'wheel==0.29.0',
    'python-dateutil==2.6.0',
    'python-mimeparse==0.1.4',
    'django==1.7.11',  # upgrade to Django 1.9 does prevent AiiDA functioning
    'django-extensions==1.5.0',
    'tzlocal==1.3',
    'pytz==2014.10',
<<<<<<< HEAD
    'six==1.10',
    'future',
    'pyyaml',
=======
    'six==1.10.0',
    'future==0.16.0',
    'pathlib2==2.3.0',
    'singledispatch==3.4.0.3',
>>>>>>> 17484b59
    # We need for the time being to stay with an old version
    # of celery, including the versions of the AMQP libraries below,
    # because the support for a SQLA broker has been dropped in later
    # versions... Actually, this might be source or problems with
    # SQLA for us... probably switch to using rabbitmq?
    # Note that however this requires a new server process.
    # We also need to fix the celery version because support for Django 1.7
    # was dropped from celery 3.2
    'celery==3.1.25',
    # The next two are internal dependencies of celery, but since
    # in the past we had version mismatch problems, we freeze them
    # as well
    'billiard==3.3.0.23',
    'amqp==1.4.9',
    'anyjson==0.3.3',
    'supervisor==3.1.3',
    'meld3==1.0.0',
    'numpy==1.12.0',
    'plumpy==0.7.10',
    'portalocker==1.1.0',
    'SQLAlchemy==1.0.12',  # upgrade to SQLalchemy 1.1.5 does break tests, see #465
    'SQLAlchemy-Utils==0.31.2',
    'alembic==0.9.6',
    'ujson==1.35',
    'enum34==1.1.6',
    'voluptuous==0.8.11',
    'aldjemy==0.6.0',
    'passlib==1.7.1',
    'validate-email==1.3',
    'click==6.7',
    'tabulate==0.7.5',
    'ete3==3.0.0b35',
    'uritools==1.0.2',
    'psycopg2==2.7.1',
    # Requirements for ssh transport
    'paramiko==2.1.2',
    'ecdsa==0.13',
    'pycrypto==2.6.1',
    # Requirements for verdi shell (version of ipython non enforced, because
    # there are people who still prefer version 4 rather than the latest)
    'ipython<6.0',
    'scipy<1.0.0' # At this moment the install of 1.0.0 release is broken
]

extras_require = {
    # Requirements for Python 2 only
    ':python_version < "3"': ['chainmap', 'pathlib2', 'singledispatch >= 3.4.0.0'],
    # Requirements for ssh transport with authentification through Kerberos
    # token
    # N. B.: you need to install first libffi and MIT kerberos GSSAPI including header files.
    # E.g. for Ubuntu 14.04: sudo apt-get install libffi-dev libkrb5-dev
    'ssh_kerberos': [
        'pyasn1==0.3.7',
        'python-gssapi==0.6.4',
    ],
    # Requirements for RESTful API
    'REST': [
        'Flask==0.10.1',
        'Flask-RESTful==0.3.5',
        'Flask-Cors==3.0.1',
        'pyparsing==2.1.10',
        'Pattern==2.6',
        'Flask-SQLAlchemy==2.1',
        'sqlalchemy-migrate==0.10.0',
        'marshmallow-sqlalchemy==0.10.0',
        'flask-marshmallow==0.7.0',
        'itsdangerous==0.24',
        'Flask-HTTPAuth==3.2.0',
        'Flask-Cache==0.13.1',
        'python-memcached==1.58',
    ],
    # Requirements to buiilding documentation
    'docs': [
        'Sphinx==1.5.2',
        'Pygments==2.2.0',
        'docutils==0.13.1',
        'Jinja2==2.9.5',
        'MarkupSafe==0.23',
        # Required by readthedocs
        'sphinx-rtd-theme==0.1.9',
    ],
    # Requirements for non-core funciontalities that rely on external atomic
    # manipulation/processing software
    'atomic_tools': [
        'spglib==1.9.10.1',
        # support for symmetry detection in aiida.orm.data.structure. Has no
        # easily accessible version number
        'pymatgen==4.5.3',  # support for NWChem I/O
        'ase==3.12.0',  # support for crystal structure manipulation
        'PyMySQL==0.7.9',  # required by ICSD tools
        'PyCifRW==3.6.2.1',
        'seekpath==1.6.0',
        # support for the AiiDA CifData class. Update to version 4 ddoes
        # break tests
    ],
    # Requirements for jupyter notebook
    'notebook': [
        'jupyter==1.0.0',
    ],
    # Requirements for testing
    'testing': [
        'mock==2.0.0',
        'pgtest==1.1.0',
        'sqlalchemy-diff==0.1.3'
    ],
    'dev_precommit': [
        'pre-commit==1.3.0',
        'yapf==0.19.0',
        'prospector==0.12.7',
        'pylint==1.7.4'
    ]
}

# There are a number of optional dependencies that are not
# listed even as optional dependencies as they are quite
# cumbersome to install and there is a risk that a user, wanting
# to install all dependencies (including optional ones)
# does not manage and thinks it's an AiiDA problem.
#
# These include:
#  - mayavi>=4.5.0
#    plotting package, requires to have the vtk code installed first;
#    moreover requires to have numpy installed before, but it is not in
#    the requirements (and there is no easy way on our side to fix a specific
#    installation order of dependencies)

extras_require['testing'] += extras_require['REST'] + extras_require['atomic_tools']<|MERGE_RESOLUTION|>--- conflicted
+++ resolved
@@ -19,16 +19,10 @@
     'django-extensions==1.5.0',
     'tzlocal==1.3',
     'pytz==2014.10',
-<<<<<<< HEAD
-    'six==1.10',
-    'future',
     'pyyaml',
-=======
     'six==1.10.0',
     'future==0.16.0',
     'pathlib2==2.3.0',
-    'singledispatch==3.4.0.3',
->>>>>>> 17484b59
     # We need for the time being to stay with an old version
     # of celery, including the versions of the AMQP libraries below,
     # because the support for a SQLA broker has been dropped in later
