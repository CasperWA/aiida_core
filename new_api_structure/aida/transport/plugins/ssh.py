from stat import S_ISDIR,S_ISREG
import StringIO
import paramiko
import os

import aida.transport
from aida.common.utils import escape_for_bash
from aida.common import aidalogger
from aida.common.extendeddicts import FixedFieldsAttributeDict

class FileAttribute(FixedFieldsAttributeDict):
    """
    A class with attributes of a file, that is returned by get_attribute()
    """
    _valid_fields = (
        'st_size',
        'st_uid',
        'st_gid',
        'st_mode',
        'st_atime',
        'st_mtime',
        )

class SshTransport(aida.transport.Transport):
    # Valid keywords accepted by the connect method of paramiko.SSHClient
    _valid_connect_params = ['port', 'username', 'password', 'pkey',
                             'key_filename', 'timeout', 'allow_agent',
                             'look_for_keys', 'compress']
    
    def __init__(self, machine, **kwargs):
        """
        Initialize the SshTransport class. 
        
        Args:
            machine: the machine to connect to
            load_system_host_keys (optional, default False): if False, do not
                load the system host keys
            key_policy (optional, default = paramiko.RejectPolicy()): the
                policy to use for unknown keys
            Other parameters valid for the ssh connect function (see the 
            self._valid_connect_params list) are passed to the connect
            function (as port, username, password, ...); taken from the
            accepted paramiko.SSHClient.connect() params)

            TODO : implement a property self.sftp that raises a reasonable
               exception if the channel has not been opened. Understand if
               we need explicit open() and close() functions.
        """

        ## First call the parent __init__ to setup the logger!
        super(SshTransport,self).__init__()
        self._logger = super(SshTransport,self).logger.getChild('ssh')

        self._is_open = False
        self._sftp = None
        
        self._machine = machine

        self._client = paramiko.SSHClient()
        self._load_system_host_keys = kwargs.pop(
            'load_system_host_keys', False)
        if self._load_system_host_keys:
            self._client.load_system_host_keys()

        self._missing_key_policy = kwargs.pop(
            'key_policy',paramiko.RejectPolicy()) # This is paramiko default
        self._client.set_missing_host_key_policy(self._missing_key_policy)

        self._connect_args = {}
        for k in self._valid_connect_params:
            try:
                self._connect_args[k] = kwargs.pop(k)
            except KeyError:
                pass

        if kwargs:
            raise ValueError("The following parameters were not accepted by "
                             "the transport: {}".format(
                    ",".join(str(k) for k in kwargs)))

    def __enter__(self):
        """
        Open a SSHClient to the machine possibly using the parameters given
        in the __init__. 
        
        Also opens a sftp channel, ready to be used.
        The current working directory is set explicitly, so it is not None.
        """
        
        # Open a SSHClient
        self._client.connect(self._machine,**self._connect_args)

        # Open also a SFTPClient
        self._sftp = self._client.open_sftp()
        # Set the current directory to a explicit path, and not to None
        self._sftp.chdir(self._sftp.normalize('.'))

        self._is_open = True
        
        return self
        
    def __exit__(self, type, value, traceback):
        """
        Close the SFTP channel, and the SSHClient.
        
        TODO : correctly manage exceptions
        """
        self._sftp.close()
        self._client.close()
        self._is_open = False

    @property
    def sshclient(self):
        if not self._is_open:
            raise aida.transport.TransportInternalError(
                "Error, ssh method called for SshTransport "
                "without opening the channel first")
        return self._client

    @property
    def sftp(self):
        if not self._is_open:
            raise aida.transport.TransportInternalError(
                "Error, sftp method called for SshTransport "
                "without opening the channel first")
        return self._sftp

    def __unicode__(self):
        """
        Return a useful string.
        """
        conn_info = unicode(self._machine)
        try:
            conn_info = (unicode(self._connect_args['username']) + 
                         u'@' + conn_info)
        except KeyError:
            # No username explicitly defined: ignore
            pass
        try:
            conn_info += u':{}'.format(self._connect_args['port'])
        except KeyError:
        # No port explicitly defined: ignore
            pass
            
        return u'{}({})'.format(self.__class__.__name__, conn_info)

    def chdir(self, path):
        """
        Change directory of the SFTP session. Emulated internally by
        paramiko. 

        Differently from paramiko, if you pass None to chdir, nothing
        happens and the cwd is unchanged.
        """
        if path is not None:
            self.sftp.chdir(path)

        # Paramiko already checked that path is a folder, otherwise I would
        # have gotten an exception. Now, I want to check that I have read
        # permissions in this folder (nothing is said on write permissions,
        # though).
        # Otherwise, if I do exec_command, that as a first operation does a
        # cd in the folder, I get a wrong retval, that is an unwanted behavior.
        #
        # Note: I don't store the result of the function; if I have no
        # read permissions, this will raise an exception.
        self.sftp.stat('.')

    def normalize(self, path):
        return self.sftp.normalize(path)
        
    def getcwd(self):
        """
        Return the current working directory for this SFTP session, as
        emulated by paramiko. If no directory has been set with chdir,
        this method will return None. But in __enter__ this is set explicitly,
        so this should never happen within this class.
        """
        return self.sftp.getcwd()
    
    def mkdir(self, path, mode=511):
        """
        Create a folder (directory) named path with numeric mode mode.
        The default mode is 0777 (octal). On some systems, mode is
        ignored. Where it is used, the current umask value is first
        masked out.

        Args:
            path: the folder to create. Relative paths refer to the\
                current working directory.
            mode: the numeric mode for the new folder.
        """
        self.sftp.mkdir(path,mode)

    def rmdir(self, path):
        """
        Remove the folder named 'path'.
        """
        self.sftp.rmdir(path)

    def isdir(self,path):
        """
        Return True if the given path is a directory, False otherwise.
        Return False also if the path does not exist.
        """
        # Return False on empty string (paramiko would map this to the local
        # folder instead)
        if not path:
            return False
        try:
            return S_ISDIR(self.sftp.stat(path).st_mode)
        except IOError as e:
            if getattr(e,"errno",None) == 2:
                # errno=2 means path does not exist: I return False
                return False
            else:
                raise # Typically if I don't have permissions (errno=13)


    def chmod(self,path,mode):
        if not path:
            raise IOError("Input path is an empty argument.")
        return self.sftp.chmod(path,mode)
            

    def put(self,localpath,remotepath,callback=None):
        """
        Put a file from local to remote.

        Args:
            localpath: an (absolute) local path
            remotepath: a remote path
        
        Raises:
            OSError if the localpath does not exist
        """
        # TODO: flag confirm exists since v1.7.7. What is the paramiko
        # version supported?
        if not os.path.isabs(localpath):
            raise ValueError("The localpath must be an absolute path")
        return self.sftp.put(localpath,remotepath,callback=callback)


    def get(self,remotepath,localpath,callback=None):
        """
        get a file from remote to local
        """
        if not os.path.isabs(localpath):
            raise ValueError("The localpath must be an absolute path")
        return self.sftp.get(remotepath,localpath,callback)


    def get_attribute(self,path):
        """
        Returns the list of attributes of a file
        Receives in input the path of a given file
        """
<<<<<<< HEAD
        paramiko_attr = self.sftp.listdir_attr(path)
        aida_attr = FileAttribute()
        # map the paramiko class into the aida one
        # note that paramiko object contains more informations than the aida
        for key in aida_attr.keys():
=======
        paramiko_attr = self.sftp.lstat(path)
        aida_attr = FileAttribute()
        # map the paramiko class into the aida one
        # note that paramiko object contains more informations than the aida
        for key in aida_attr._valid_fields:
>>>>>>> f1e65398
            aida_attr[key] = paramiko_attr.__dict__[key]
        return aida_attr
    

    def copy(self,remotesource,remotedestination,dereference=False):
        """
        Copy a file or a directory from remote source to remote destination.
        Flags used: -r: recursive copy; -f: force, makes the command non interactive;
          -L follows symbolic links

        Args:
            remotesource: file to copy from
            remotedestination: file to copy to
            dereference: if True, copy content instead of copying the symlinks only

        Raises:
            IOError if the cp execution failed.
        """
        # In the majority of cases, we should deal with linux cp commands
        
        # TODO : do we need to avoid the aliases when calling cp_exe='cp'? Call directly /bin/cp?
        
        # TODO: verify that it does not re

        # For the moment, these are hardcoded. They may become parameters
        # as soon as we see the need.
        
        cp_exe='cp'

        ## To evaluate if we also want -p: preserves mode,ownership and timestamp
        cp_flags='-r -f'
        if dereference:
            # use -L; --dereference is not supported on mac
            cp_flags+=' -L'

        # if in input I give an invalid object raise ValueError
        if not remotesource:
            raise ValueError('Input to copy() must be a non empty string. ' +
                             'Found instead %s as remotesource' % remotesource)

        if not remotedestination:
            raise ValueError('Input to copy() must be a non empty string. ' +
                             'Found instead %s as remotedestination' % remotedestination)
        
        command = '{} {} {} {}'.format(cp_exe,
                                       cp_flags,
                                       escape_for_bash(remotesource),
                                       escape_for_bash(remotedestination))

        retval,stdout,stderr = self.exec_command_wait(command)
        
        # TODO : check and fix below
        
        if retval == 0:
            if stderr.strip():
                self.logger.warning("There was nonempty stderr in the cp "
                                    "command: {}".format(stderr))
            return True
        else:
            self.logger.error("Problem executing cp. Exit code: {}, stdout: '{}', "
                              "stderr: '{}'".format(retval, stdout, stderr))
            raise IOError("Error while executing cp. Exit code: {}".format(retval) )

    def listdir(self,path='.'):
        return self.sftp.listdir(path)

    def remove(self,path):
        return self.sftp.remove(path)
    
    def isfile(self,path):
        """
        Return True if the given path is a file, False otherwise.
        Return False also if the path does not exist.
        """
        # This should not be needed for files, since an empty string should
        # be mapped by paramiko to the local directory - which is not a file -
        # but this is just to be sure
        if not path:
            return False
        try:
            self.logger.debug("stat for path '{}' ('{}'): {} [{}]".format(
                    path, self.sftp.normalize(path),
                    self.sftp.stat(path),self.sftp.stat(path).st_mode))
            return S_ISREG(self.sftp.stat(path).st_mode)
        except IOError as e:
            if getattr(e,"errno",None) == 2:
                # errno=2 means path does not exist: I return False
                return False
            else:
                raise # Typically if I don't have permissions (errno=13)

    def exec_command(self,command,combine_stderr=False,bufsize=-1):
        """
        Executes the specified command, first changing directory to the
        current working directory are returned by
        self.getcwd().
        Does not wait for the calculation to finish.

        For a higher-level exec_command that automatically waits for the
        job to finish, use exec_command_wait.

        Args:
            command: the command to execute
            combine_stderr (default False): if True, combine stdout and
                stderr on the same buffer (i.e., stdout).
                Note: If combine_stderr is True, stderr will always be empty.
            bufsize: same meaning of the one used by paramiko.
        
        Returns:
            a tuple with (stdin, stdout, stderr, channel),
            where stdin, stdout and stderr behave as file-like objects,
            plus the methods provided by paramiko, and channel is a 
            paramiko.Channel object.
        """
        channel = self.sshclient.get_transport().open_session()
        channel.set_combine_stderr(combine_stderr)

        if self.getcwd() is not None:
            escaped_folder = escape_for_bash(self.getcwd())
            command_to_execute = ("cd {escaped_folder} && "
                                  "{real_command}".format(
                    escaped_folder = escaped_folder,
                    real_command = command))
        else:
            command_to_execute = command

        self.logger.debug("Command to be executed: {}".format(
                command_to_execute))

        channel.exec_command(command_to_execute)
        
        stdin = channel.makefile('wb',bufsize) 
        stdout = channel.makefile('rb',bufsize) 
        stderr = channel.makefile_stderr('rb',bufsize) 

        return stdin, stdout, stderr, channel

    def exec_command_wait(self,command,stdin=None,combine_stderr=False,
                          bufsize=-1):
        """
        Executes the specified command and waits for it to finish.
        
        TODO: To see if like this it works or hangs because of buffer problems.

        Args:
            command: the command to execute
            stdin: can either be None (the default), a string or a
                  file-like object.
            combine_stderr: (optional, default=False) see docstring of self.exec_command()
            bufsize: same meaning of paramiko.

        Returns:
            a tuple with (return_value, stdout, stderr) where stdout and stderr
            are strings.
        """
        ssh_stdin, stdout, stderr, channel = self.exec_command(
            command, combine_stderr,bufsize=bufsize)
        
        if stdin is not None:
            if isinstance(stdin, basestring):
                filelike_stdin = StringIO.StringIO(stdin)
            else:
                filelike_stdin = stdin

            try:
                for l in filelike_stdin.readlines():
                    ssh_stdin.write(l)
            except AttributeError:
                raise ValueError("stdin can only be either a string of a "
                                 "file-like object!")

        # I flush and close them anyway; important to call shutdown_write
        # to avoid hangouts
        ssh_stdin.flush()
        ssh_stdin.channel.shutdown_write()

        output_text = stdout.read()
        
        # I get the return code (blocking, but in principle I waited above)
        retval = channel.recv_exit_status()

        stderr_text = stderr.read()

        return retval, output_text, stderr_text


if __name__ == '__main__':
    import unittest

    class TestBasicConnection(unittest.TestCase):
        """
        Test basic connections.
        """

        def test_closed_connection_ssh(self):
            with self.assertRaises(aida.transport.TransportInternalError):
                t = SshTransport(machine='localhost')
                t.exec_command('ls')

        def test_closed_connection_sftp(self):
            with self.assertRaises(aida.transport.TransportInternalError):
                t = SshTransport(machine='localhost')
                t.listdir()
                
        def test_invalid_param(self):
            with self.assertRaises(ValueError):
                SshTransport(machine='localhost', invalid_param=True)
                             

        def test_auto_add_policy(self):
            with SshTransport(machine='localhost', timeout=30, 
                              load_system_host_keys=True,
                              key_policy=paramiko.AutoAddPolicy()) as t:
                pass

        def test_no_host_key(self):
            with self.assertRaises(paramiko.SSHException):
                with SshTransport(machine='localhost', timeout=30, 
                                  load_system_host_keys = False) as t:
                    pass

    class TestDirectoryManipulation(unittest.TestCase):
        """
        Test to check, create and delete folders.
        """
        
        def test_listdir(self):
            """
            create directories, verify listdir, delete a folder with subfolders
            """
            # Imports required later
            import random
            import string
            import os

            with SshTransport(machine='localhost', timeout=30, 
                              load_system_host_keys=True,
                              key_policy=paramiko.AutoAddPolicy()) as t:
                location = t.normalize(os.path.join('/','tmp'))
                directory = 'temp_dir_test'
                t.chdir(location)
                
                self.assertEquals(location, t.getcwd())
                while t.isdir(directory):
                    # I append a random letter/number until it is unique
                    directory += random.choice(
                        string.ascii_uppercase + string.digits)
                t.mkdir(directory)
                t.chdir(directory)
                list_of_dir=['1','-f a&','as']
                for this_dir in list_of_dir:
                    t.mkdir(this_dir)
                list_of_dir_found = t.listdir('.')
                self.assertTrue(sorted(list_of_dir_found)==sorted(list_of_dir))    

                for this_dir in list_of_dir:
                    t.rmdir(this_dir)

                t.chdir('..')
                t.rmdir(directory)

        def test_dir_creation_deletion(self):
            # Imports required later
            import random
            import string
            import os

            with SshTransport(machine='localhost', timeout=30, 
                              load_system_host_keys=True,
                              key_policy=paramiko.AutoAddPolicy()) as t:
                location = t.normalize(os.path.join('/','tmp'))
                directory = 'temp_dir_test'
                t.chdir(location)
                
                self.assertEquals(location, t.getcwd())
                while t.isdir(directory):
                    # I append a random letter/number until it is unique
                    directory += random.choice(
                        string.ascii_uppercase + string.digits)
                t.mkdir(directory)
                t.isdir(directory)
                self.assertFalse(t.isfile(directory))
                t.rmdir(directory)

        def test_dir_copy(self):
            """
            Verify if in the copy of a directory also the protection bits
            are carried over
            """
            # Imports required later
            import random
            import string
            import os

            with SshTransport(machine='localhost', timeout=30, 
                              load_system_host_keys=True,
                              key_policy=paramiko.AutoAddPolicy()) as t:
                location = t.normalize(os.path.join('/','tmp'))
                directory = 'temp_dir_test'
                t.chdir(location)
                
                while t.isdir(directory):
                    # I append a random letter/number until it is unique
                    directory += random.choice(
                        string.ascii_uppercase + string.digits)
                t.mkdir(directory)
                
                dest_directory = directory+'_copy'
                t.copy(directory,dest_directory)
                
                with self.assertRaises(ValueError):
                    t.copy(directory,'')

                with self.assertRaises(ValueError):
                    t.copy('',directory)

                t.rmdir(directory)
                t.rmdir(dest_directory)
                

        def test_dir_permissions_creation_modification(self):
            """
            verify if chmod raises IOError when trying to change bits on a
            non-existing folder
            """
            # Imports required later
            import random
            import string
            import os,stat

            with SshTransport(machine='localhost', timeout=30, 
                              load_system_host_keys=True,
                              key_policy=paramiko.AutoAddPolicy()) as t:
                location = t.normalize(os.path.join('/','tmp'))
                directory = 'temp_dir_test'
                t.chdir(location)

                while t.isdir(directory):
                    # I append a random letter/number until it is unique
                    directory += random.choice(
                        string.ascii_uppercase + string.digits)
                
                # create directory with non default permissions
                t.mkdir(directory,mode=0777)

<<<<<<< HEAD
                print t.get_attribute(directory)
                
=======
                # test if the security bits have changed
                self.assertEquals( t.get_attribute(directory).st_mode , 16893 )

>>>>>>> f1e65398
                # change permissions
                t.chmod(directory, 0511)
                
                # TODO : bug in paramiko. When changing the directory to very low \
                # I cannot set it back to higher permissions
                
                ## TODO: probably here we should then check for 
                ## the new directory modes. To see if we want a higher
                ## level function to ask for the mode, or we just
                ## use get_attribute
                t.chdir(directory)
                
                # change permissions of an empty string, non existing folder.
                fake_dir=''
                with self.assertRaises(IOError):
                    t.chmod(fake_dir,0777)

                fake_dir='pippo'
                with self.assertRaises(IOError):
                    # chmod to a non existing folder
                    t.chmod(fake_dir,0777)

                t.chdir('..')
                t.rmdir(directory)

                
        def test_isfile_isdir_to_empty_string(self):
            """
            I check that isdir or isfile return False when executed on an
            empty string
            """
            import os

            with SshTransport(machine='localhost', timeout=30, 
                              load_system_host_keys=True,
                              key_policy=paramiko.AutoAddPolicy()) as t:
                location = t.normalize(os.path.join('/','tmp'))
                t.chdir(location)
                self.assertFalse(t.isdir(""))
                self.assertFalse(t.isfile(""))


        def test_isfile_isdir_to_non_existing_string(self):
            """
            I check that isdir or isfile return False when executed on an
            empty string
            """
            import os
            with SshTransport(machine='localhost', timeout=30, 
                              load_system_host_keys=True,
                              key_policy=paramiko.AutoAddPolicy()) as t:

                location = t.normalize(os.path.join('/','tmp'))
                t.chdir(location)
                fake_folder = 'pippo'
                self.assertFalse(t.isfile(fake_folder))
                self.assertFalse(t.isdir(fake_folder))
                with self.assertRaises(IOError):
                    t.chdir(fake_folder)

               
        def test_chdir_to_empty_string(self):
            """
            I check that if I pass an empty string to chdir, the cwd does
            not change (this is a paramiko default behavior), but getcwd()
            is still correctly defined.
            """
            import os
            with SshTransport(machine='localhost', 
                              load_system_host_keys=True,
                              key_policy=paramiko.AutoAddPolicy()) as t:

                new_dir = t.normalize(os.path.join('/','tmp'))
                t.chdir(new_dir)
                t.chdir("")
                self.assertEquals(new_dir, t.getcwd())

    class TestPutGet(unittest.TestCase):
        """
        Test to verify whether the put and get functions behave correctly.
        1) they work
        2) they need abs paths where necessary, i.e. for local paths
        3) they reject empty strings
        """

        def test_put_and_get(self):
            import os
            import random
            import string
            
            local_dir = os.path.join('/','tmp')
            remote_dir = local_dir
            directory = 'tmp_try'

            with SshTransport(machine='localhost', 
                              load_system_host_keys=True,
                              key_policy=paramiko.AutoAddPolicy()) as t:

                t.chdir(remote_dir)
                while t.isdir(directory):
                    # I append a random letter/number until it is unique
                    directory += random.choice(
                        string.ascii_uppercase + string.digits)
                    
                t.mkdir(directory)
                t.chdir(directory)

                local_file_name = os.path.join(local_dir,directory,'file.txt')
                remote_file_name = 'file_remote.txt'
                retrieved_file_name = os.path.join(local_dir,directory,'file_retrieved.txt')

                text = 'Viva Verdi\n'
                with open(local_file_name,'w') as f:
                    f.write(text)

                # here use full path in src and dst
                t.put(local_file_name,remote_file_name)
                t.get(remote_file_name,retrieved_file_name)
                
                list_of_files = t.listdir('.')
                # it is False because local_file_name has the full path,
                # while list_of_files has not
                self.assertFalse(local_file_name in list_of_files)
                self.assertTrue(remote_file_name in list_of_files)
                self.assertFalse(retrieved_file_name in list_of_files)

                os.remove(local_file_name)
                t.remove(remote_file_name)
                os.remove(retrieved_file_name)

                t.chdir('..')
                t.rmdir(directory)
                    
        def test_put_get_abs_path(self):
            """
            test of exception for non existing files and abs path
            """
            import os
            import random
            import string

            local_dir = os.path.join('/','tmp')
            remote_dir = local_dir
            directory = 'tmp_try'

            with SshTransport(machine='localhost', 
                              load_system_host_keys=True,
                              key_policy=paramiko.AutoAddPolicy()) as t:

                t.chdir(remote_dir)
                while t.isdir(directory):
                    # I append a random letter/number until it is unique
                    directory += random.choice(
                        string.ascii_uppercase + string.digits)

                t.mkdir(directory)
                t.chdir(directory)

                partial_file_name = 'file.txt'
                local_file_name = os.path.join(local_dir,directory,'file.txt')
                remote_file_name = 'file_remote.txt'
                retrieved_file_name = os.path.join(local_dir,directory,'file_retrieved.txt')
                
                f = open(local_file_name,'w')
                f.close()

                with self.assertRaises(ValueError):
                    # partial_file_name is not an abs path
                    t.put(partial_file_name,remote_file_name)
                with self.assertRaises(OSError):
                    # retrieved_file_name does not exist
                    t.put(retrieved_file_name,remote_file_name)
                with self.assertRaises(IOError):
                    # remote_file_name does not exist
                    t.get(remote_file_name,retrieved_file_name)
                
                t.put(local_file_name,remote_file_name)
                with self.assertRaises(ValueError):
                    # local filename is not an abs path
                    t.get(remote_file_name,'delete_me.txt')

                t.remove(remote_file_name)
                os.remove(local_file_name)

                t.chdir('..')
                t.rmdir(directory)

        def test_put_get_empty_string(self):
            """
            test of exception put/get of empty strings
            """
            # TODO : verify the correctness of \n at the end of a file
            import os
            import random
            import string

            local_dir = os.path.join('/','tmp')
            remote_dir = local_dir
            directory = 'tmp_try'

            with SshTransport(machine='localhost', 
                              load_system_host_keys=True,
                              key_policy=paramiko.AutoAddPolicy()) as t:

                t.chdir(remote_dir)
                while t.isdir(directory):
                    # I append a random letter/number until it is unique
                    directory += random.choice(
                        string.ascii_uppercase + string.digits)

                t.mkdir(directory)
                t.chdir(directory)

                local_file_name = os.path.join(local_dir,directory,'file_local.txt')
                remote_file_name = 'file_remote.txt'
                retrieved_file_name = os.path.join(local_dir,directory,'file_retrieved.txt')
                
                text = 'Viva Verdi\n'
                with  open(local_file_name,'w') as f:
                    f.write(text)


                with self.assertRaises(ValueError):
                    # localpath is an empty string
                    # ValueError because it is not an abs path
                    t.put('',remote_file_name)

                with self.assertRaises(IOError):
                    # remote path is an empty string
                    t.put(local_file_name,'')

                t.put(local_file_name,remote_file_name)
                
                with self.assertRaises(IOError):
                    # remote path is an empty string
                    t.get('',retrieved_file_name)

                with self.assertRaises(ValueError):
                    # local path is an empty string
                    # ValueError because it is not an abs path
                    t.get(remote_file_name,'')

                    # TODO : get doesn't retrieve empty files.
                    # Is it what we want?
                t.get(remote_file_name,retrieved_file_name)

                os.remove(local_file_name)
                t.remove(remote_file_name)
                # If it couldn't end the copy, it leaves what he did on
                # local file
                self.assertTrue( 'file_retrieved.txt' in t.listdir('.') )
                os.remove(retrieved_file_name)

                t.chdir('..')

                t.rmdir(directory)


    class TestExecuteCommandWait(unittest.TestCase):
        """
        Test some simple command executions and stdin/stdout management.
        
        It also checks for escaping of the folder names.
        """

        def test_exec_pwd(self):
            """
            I create a strange subfolder with a complicated name and
            then see if I can run pwd. This also checks the correct
            escaping of funny characters, both in the directory
            creation (which should be done by paramiko) and in the command 
            execution (done in this module, in the exec_command function).
            """
            import os
            
            # Start value
            delete_at_end = False

            with SshTransport('localhost', 
                              load_system_host_keys=True,
                              key_policy=paramiko.AutoAddPolicy()) as t:

                # To compare with: getcwd uses the normalized ('realpath') path
                location = t.normalize('/tmp')
                subfolder = """_'s f"#""" # A folder with characters to escape
                subfolder_fullpath = os.path.join(location,subfolder)

                t.chdir(location)
                if not t.isdir(subfolder):
                    # Since I created the folder, I will remember to
                    # delete it at the end of this test
                    delete_at_end = True 
                    t.mkdir(subfolder)

                self.assertTrue(t.isdir(subfolder))
                t.chdir(subfolder)

                self.assertEquals(subfolder_fullpath, t.getcwd())
                retcode, stdout, stderr = t.exec_command_wait('pwd')
                self.assertEquals(retcode, 0)
                # I have to strip it because 'pwd' returns a trailing \n
                self.assertEquals(stdout.strip(), subfolder_fullpath)
                self.assertEquals(stderr, "")
                
                if delete_at_end:
                    t.chdir(location)
                    t.rmdir(subfolder)

        def test_exec_with_stdin_string(self):
            test_string = str("some_test String")
            with SshTransport('localhost',  
                              load_system_host_keys=True,
                              key_policy=paramiko.AutoAddPolicy()) as t:
                retcode, stdout, stderr = t.exec_command_wait(
                    'cat', stdin=test_string)
                self.assertEquals(retcode, 0)
                self.assertEquals(stdout, test_string)
                self.assertEquals(stderr, "")

        def test_exec_with_stdin_unicode(self):
            test_string = u"some_test String"
            with SshTransport('localhost', 
                              load_system_host_keys=True,
                              key_policy=paramiko.AutoAddPolicy()) as t:
                retcode, stdout, stderr = t.exec_command_wait(
                    'cat', stdin=test_string)
                self.assertEquals(retcode, 0)
                self.assertEquals(stdout, test_string)
                self.assertEquals(stderr, "")

        def test_exec_with_stdin_filelike(self):
            test_string = "some_test String"
            stdin = StringIO.StringIO(test_string)
            with SshTransport('localhost', 
                              load_system_host_keys=True,
                              key_policy=paramiko.AutoAddPolicy()) as t:
                retcode, stdout, stderr = t.exec_command_wait(
                    'cat', stdin=stdin)
                self.assertEquals(retcode, 0)
                self.assertEquals(stdout, test_string)
                self.assertEquals(stderr, "")

        def test_exec_with_wrong_stdin(self):
            # I pass a number
            with SshTransport('localhost', 
                              load_system_host_keys=True,
                              key_policy=paramiko.AutoAddPolicy()) as t:
                with self.assertRaises(ValueError):
                    retcode, stdout, stderr = t.exec_command_wait(
                        'cat', stdin=1)
            
    import logging
#    aidalogger.setLevel(logging.DEBUG)
    
    unittest.main()
    <|MERGE_RESOLUTION|>--- conflicted
+++ resolved
@@ -178,19 +178,21 @@
         """
         return self.sftp.getcwd()
     
-    def mkdir(self, path, mode=511):
+    def mkdir(self, path):
         """
         Create a folder (directory) named path with numeric mode mode.
-        The default mode is 0777 (octal). On some systems, mode is
-        ignored. Where it is used, the current umask value is first
-        masked out.
 
         Args:
-            path: the folder to create. Relative paths refer to the\
+            path: the folder to create. Relative paths refer to the
                 current working directory.
-            mode: the numeric mode for the new folder.
-        """
-        self.sftp.mkdir(path,mode)
+
+        Raises:
+            If the directory already exists, OSError is raised.
+        """
+        try:
+            self.sftp.mkdir(path)
+        except IOError as e:
+            raise OSError(e.message)
 
     def rmdir(self, path):
         """
@@ -255,20 +257,12 @@
         Returns the list of attributes of a file
         Receives in input the path of a given file
         """
-<<<<<<< HEAD
-        paramiko_attr = self.sftp.listdir_attr(path)
-        aida_attr = FileAttribute()
-        # map the paramiko class into the aida one
-        # note that paramiko object contains more informations than the aida
-        for key in aida_attr.keys():
-=======
         paramiko_attr = self.sftp.lstat(path)
         aida_attr = FileAttribute()
         # map the paramiko class into the aida one
         # note that paramiko object contains more informations than the aida
         for key in aida_attr._valid_fields:
->>>>>>> f1e65398
-            aida_attr[key] = paramiko_attr.__dict__[key]
+            aida_attr[key] = getattr(paramiko_attr,key)
         return aida_attr
     
 
@@ -541,13 +535,18 @@
                 location = t.normalize(os.path.join('/','tmp'))
                 directory = 'temp_dir_test'
                 t.chdir(location)
-                
+
                 self.assertEquals(location, t.getcwd())
                 while t.isdir(directory):
                     # I append a random letter/number until it is unique
                     directory += random.choice(
                         string.ascii_uppercase + string.digits)
                 t.mkdir(directory)
+
+                with self.assertRaises(OSError):
+                    # I create twice the same directory
+                    t.mkdir(directory)
+                
                 t.isdir(directory)
                 self.assertFalse(t.isfile(directory))
                 t.rmdir(directory)
@@ -611,18 +610,19 @@
                         string.ascii_uppercase + string.digits)
                 
                 # create directory with non default permissions
-                t.mkdir(directory,mode=0777)
-
-<<<<<<< HEAD
-                print t.get_attribute(directory)
-                
-=======
+                t.mkdir(directory)
+
+                # change permissions
+                t.chmod(directory, 0777)                
+
                 # test if the security bits have changed
-                self.assertEquals( t.get_attribute(directory).st_mode , 16893 )
-
->>>>>>> f1e65398
+                self.assertEquals( t.get_mode(directory) , 0777 )
+
                 # change permissions
                 t.chmod(directory, 0511)
+
+                # test if the security bits have changed
+                self.assertEquals( t.get_mode(directory) , 0511 )
                 
                 # TODO : bug in paramiko. When changing the directory to very low \
                 # I cannot set it back to higher permissions
