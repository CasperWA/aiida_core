# -*- coding: utf-8 -*-
###########################################################################
# Copyright (c), The AiiDA team. All rights reserved.                     #
# This file is part of the AiiDA code.                                    #
#                                                                         #
# The code is hosted on GitHub at https://github.com/aiidateam/aiida_core #
# For further information on the license, see the LICENSE.txt file        #
# For further information please visit http://www.aiida.net               #
###########################################################################
import os
import subprocess
import sys
import time
from aiida.common.exceptions import NotExistent
from aiida.daemon.client import ProfileDaemonClient
from aiida.orm import DataFactory
from aiida.orm.data.int import Int
from aiida.orm.data.list import List
from aiida.work.launch import run_get_node, submit
<<<<<<< HEAD
from workchains import NestedWorkChain, DynamicNonDbInput
=======
from workchains import NestedWorkChain, ListEcho
>>>>>>> 58c768c5

ParameterData = DataFactory('parameter')

codename = 'doubler@torquessh'
timeout_secs = 4 * 60 # 4 minutes
number_calculations = 15 # Number of calculations to submit
number_workchains = 8 # Number of workchains to submit

def print_daemon_log():
    profile_daemon_client = ProfileDaemonClient()
    daemon_log = profile_daemon_client.daemon_log_file

    print "Output of 'cat {}':".format(daemon_log)
    try:
        print subprocess.check_output(
            ['cat', '{}'.format(daemon_log)], stderr=subprocess.STDOUT,
        )
    except subprocess.CalledProcessError as e:
        print "Note: the command failed, message: {}".format(e.message)

def jobs_have_finished(pks):
    finished_list = [load_node(pk).is_terminated for pk in pks]
    node_list = [load_node(pk) for pk in pks]
    num_finished = len([_ for _ in finished_list if _])

    for node in node_list:
        if not node.is_terminated:
            print 'not terminated: {} [{}]'.format(node.pk, node.process_state)
    print "{}/{} finished".format(num_finished, len(finished_list))
    return not (False in finished_list)

def print_logshow(pk):
    print "Output of 'verdi calculation logshow {}':".format(pk)
    try:
        print subprocess.check_output(
            ["verdi", "calculation", "logshow", "{}".format(pk)],
            stderr=subprocess.STDOUT,
            )
    except subprocess.CalledProcessError as e2:
        print "Note: the command failed, message: {}".format(e2.message)

def validate_calculations(expected_results):
    valid = True
    actual_dict = {}
    for pk, expected_dict in expected_results.iteritems():
        calc = load_node(pk)
        if not calc.is_finished_ok:
            print 'Calculation<{}> status was not FINISHED'.format(pk)
            print_logshow(pk)
            return False

        try:
            actual_dict = calc.out.output_parameters.get_dict()
        except (KeyError, AttributeError) as exception:
            print 'Could not retrieve output_parameters node for Calculation<{}>'.format(pk)
            print_logshow(pk)
            return False

        try:
            actual_dict['retrieved_temporary_files'] = dict(actual_dict['retrieved_temporary_files'])
        except KeyError:
            # If the retrieval fails we simply pass as the following check of the actual value will fail anyway
            pass

        if actual_dict != expected_dict:
            print "* UNEXPECTED VALUE {} for calc pk={}: I expected {}".format(
                actual_dict, pk, expected_dict)
            valid = False

    return valid

def validate_workchains(expected_results):
    valid = True
    for pk, expected_value in expected_results.iteritems():
        try:
            calc = load_node(pk)
            actual_value = calc.out.output
        except (NotExistent, AttributeError) as exception:
            print "* UNABLE TO RETRIEVE VALUE for workchain pk={}: I expected {}, I got {}: {}".format(
                pk, expected_value, type(exception), exception)

        if actual_value != expected_value:
            print "* UNEXPECTED VALUE {}, type {} for workchain pk={}: I expected {}, type {}".format(
                actual_value, type(actual_value), pk, expected_value, type(expected_value))
            valid = False

    return valid

def validate_cached(cached_calcs):
    """
    Check that the calculations with created with caching are indeed cached.
    """
    return all(
        '_aiida_cached_from' in calc.extras() and
        calc.get_hash() == calc.get_extra('_aiida_hash')
        for calc in cached_calcs
    )

def create_calculation(code, counter, inputval, use_cache=False):
    parameters = ParameterData(dict={'value': inputval})
    template = ParameterData(dict={
            ## The following line adds a significant sleep time.
            ## I set it to 1 second to speed up tests
            ## I keep it to a non-zero value because I want
            ## To test the case when AiiDA finds some calcs
            ## in a queued state
            #'cmdline_params': ["{}".format(counter % 3)], # Sleep time
            'cmdline_params': ["1"],
            'input_file_template': "{value}", # File just contains the value to double
            'input_file_name': 'value_to_double.txt',
            'output_file_name': 'output.txt',
            'retrieve_temporary_files': ['triple_value.tmp']
            })
    calc = code.new_calc()
    calc.set_max_wallclock_seconds(5 * 60)  # 5 min
    calc.set_resources({"num_machines": 1})
    calc.set_withmpi(False)
    calc.set_parser_name('simpleplugins.templatereplacer.doubler')

    calc.use_parameters(parameters)
    calc.use_template(template)
    calc.store_all(use_cache=use_cache)
    expected_result = {
        'value': 2 * inputval,
        'retrieved_temporary_files': {
            'triple_value.tmp': str(inputval * 3)
        }
    }
    print "[{}] created calculation {}, pk={}".format(counter, calc.uuid, calc.dbnode.pk)
    return calc, expected_result

def submit_calculation(code, counter, inputval):
    calc, expected_result = create_calculation(
        code=code, counter=counter, inputval=inputval
    )
    calc.submit()
    print "[{}] calculation submitted.".format(counter)
    return calc, expected_result

def launch_calculation(code, counter, inputval):
    """
    Launch calculations to the daemon through the Process layer
    """
    TemplatereplacerCalculation = CalculationFactory('simpleplugins.templatereplacer')
    process = TemplatereplacerCalculation.process()

    parameters = ParameterData(dict={'value': inputval})
    template = ParameterData(dict={
            ## The following line adds a significant sleep time.
            ## I set it to 1 second to speed up tests
            ## I keep it to a non-zero value because I want
            ## To test the case when AiiDA finds some calcs
            ## in a queued state
            #'cmdline_params': ["{}".format(counter % 3)], # Sleep time
            'cmdline_params': ["1"],
            'input_file_template': "{value}", # File just contains the value to double
            'input_file_name': 'value_to_double.txt',
            'output_file_name': 'output.txt',
            'retrieve_temporary_files': ['triple_value.tmp']
            })
    options = {
        'resources': {
            'num_machines': 1
        },
        'max_wallclock_seconds': 5 * 60,
        'withmpi': False,
        'parser_name': 'simpleplugins.templatereplacer.doubler',
    }

    expected_result = {
        'value': 2 * inputval,
        'retrieved_temporary_files': {
            'triple_value.tmp': str(inputval * 3)
        }
    }

    inputs = {
        'code': code,
        'parameters': parameters,
        'template': template,
        'options': options,
    }

    calc = submit(process, **inputs)
    print "[{}] launched calculation {}, pk={}".format(counter, calc.uuid, calc.dbnode.pk)
    return calc, expected_result

def create_cache_calc(code, counter, inputval):
    calc, expected_result = create_calculation(
        code=code, counter=counter, inputval=inputval, use_cache=True
    )
    print "[{}] created cached calculation.".format(counter)
    return calc, expected_result

def main():
    expected_results_calculations = {}
    expected_results_workchains = {}

    code = Code.get_from_string(codename)

    # Submitting the Calculations the old way, creating and storing a JobCalc first and submitting it
    print "Submitting {} old style calculations to the daemon".format(number_calculations)
    for counter in range(1, number_calculations + 1):
        inputval = counter
        calc, expected_result = submit_calculation(
            code=code, counter=counter, inputval=inputval
        )
        expected_results_calculations[calc.pk] = expected_result

    # Submitting the Calculations the new way directly through the launchers
    print "Submitting {} new style calculations to the daemon".format(number_calculations)
    for counter in range(1, number_calculations + 1):
        inputval = counter
        calc, expected_result = launch_calculation(
            code=code, counter=counter, inputval=inputval
        )
        expected_results_calculations[calc.pk] = expected_result

    # Submitting the Workchains
    print "Submitting {} workchains to the daemon".format(number_workchains)
    for index in range(number_workchains):
        inp = Int(index)
        result, node = run_get_node(NestedWorkChain, inp=inp)
        expected_results_workchains[node.pk] = index

<<<<<<< HEAD
    print "Submitting a workchain with a dynamic non-db input."
    value = [1, 2, 3]
    pk = submit(DynamicNonDbInput, namespace={'input': value})
    expected_results_workchains[pk] = value
=======
    print "Submitting the ListEcho workchain."
    list_value = List()
    list_value.extend([1, 2, 3])
    pk = submit(ListEcho, list=list_value).pk
    expected_results_workchains[pk] = list_value
>>>>>>> 58c768c5

    calculation_pks = sorted(expected_results_calculations.keys())
    workchains_pks = sorted(expected_results_workchains.keys())
    pks = calculation_pks + workchains_pks

    print "Wating for end of execution..."
    start_time = time.time()
    exited_with_timeout = True
    while time.time() - start_time < timeout_secs:
        time.sleep(15) # Wait a few seconds

        # Print some debug info, both for debugging reasons and to avoid
        # that the test machine is shut down because there is no output

        print "#"*78
        print "####### TIME ELAPSED: {} s".format(time.time() - start_time)
        print "#"*78
        print "Output of 'verdi calculation list -a':"
        try:
            print subprocess.check_output(
                ["verdi", "calculation", "list", "-a"],
                stderr=subprocess.STDOUT,
            )
        except subprocess.CalledProcessError as e:
            print "Note: the command failed, message: {}".format(e.message)

        print "Output of 'verdi work list':"
        try:
            print subprocess.check_output(
                ['verdi', 'work', 'list', '-a', '-p1'],
                stderr=subprocess.STDOUT,
            )
        except subprocess.CalledProcessError as e:
            print "Note: the command failed, message: {}".format(e.message)

        print "Output of 'verdi daemon status':"
        try:
            print subprocess.check_output(
                ["verdi", "daemon", "status"],
                stderr=subprocess.STDOUT,
            )
        except subprocess.CalledProcessError as e:
            print "Note: the command failed, message: {}".format(e.message)

        if jobs_have_finished(pks):
            print "Calculation terminated its execution"
            exited_with_timeout = False
            break

    if exited_with_timeout:
        print_daemon_log()
        print ""
        print "Timeout!! Calculation did not complete after {} seconds".format(
            timeout_secs)
        sys.exit(2)
    else:
        # create cached calculations -- these should be FINISHED immediately
        cached_calcs = []
        for counter in range(1, number_calculations + 1):
            inputval = counter
            calc, expected_result = create_cache_calc(
                code=code, counter=counter, inputval=inputval
            )
            cached_calcs.append(calc)
            expected_results_calculations[calc.pk] = expected_result
        if (validate_calculations(expected_results_calculations)
            and validate_workchains(expected_results_workchains)
            and validate_cached(cached_calcs)):
            print_daemon_log()
            print ""
            print "OK, all calculations have the expected parsed result"
            sys.exit(0)
        else:
            print_daemon_log()
            print ""
            print "ERROR! Some return values are different from the expected value"
            sys.exit(3)


if __name__ == '__main__':
    main()<|MERGE_RESOLUTION|>--- conflicted
+++ resolved
@@ -17,11 +17,7 @@
 from aiida.orm.data.int import Int
 from aiida.orm.data.list import List
 from aiida.work.launch import run_get_node, submit
-<<<<<<< HEAD
-from workchains import NestedWorkChain, DynamicNonDbInput
-=======
-from workchains import NestedWorkChain, ListEcho
->>>>>>> 58c768c5
+from workchains import NestedWorkChain, DynamicNonDbInput, ListEcho
 
 ParameterData = DataFactory('parameter')
 
@@ -247,18 +243,16 @@
         result, node = run_get_node(NestedWorkChain, inp=inp)
         expected_results_workchains[node.pk] = index
 
-<<<<<<< HEAD
-    print "Submitting a workchain with a dynamic non-db input."
-    value = [1, 2, 3]
-    pk = submit(DynamicNonDbInput, namespace={'input': value})
-    expected_results_workchains[pk] = value
-=======
     print "Submitting the ListEcho workchain."
     list_value = List()
     list_value.extend([1, 2, 3])
     pk = submit(ListEcho, list=list_value).pk
     expected_results_workchains[pk] = list_value
->>>>>>> 58c768c5
+
+    print "Submitting a workchain with a dynamic non-db input."
+    value = [1, 2, 3]
+    pk = submit(DynamicNonDbInput, namespace={'input': value})
+    expected_results_workchains[pk] = value
 
     calculation_pks = sorted(expected_results_calculations.keys())
     workchains_pks = sorted(expected_results_workchains.keys())
