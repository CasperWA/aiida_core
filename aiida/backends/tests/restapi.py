# -*- coding: utf-8 -*-
###########################################################################
# Copyright (c), The AiiDA team. All rights reserved.                     #
# This file is part of the AiiDA code.                                    #
#                                                                         #
# The code is hosted on GitHub at https://github.com/aiidateam/aiida_core #
# For further information on the license, see the LICENSE.txt file        #
# For further information please visit http://www.aiida.net               #
###########################################################################
import json

from aiida.backends.testbase import AiidaTestCase
from aiida.common.links import LinkType
from aiida.orm import DataFactory
from aiida.orm.calculation import Calculation
from aiida.orm.computer import Computer
from aiida.orm.data import Data
from aiida.orm.querybuilder import QueryBuilder
from aiida.restapi.api import App, AiidaApi

StructureData = DataFactory('structure')
CifData = DataFactory('cif')
ParameterData = DataFactory('parameter')
KpointsData = DataFactory('array.kpoints')


class RESTApiTestCase(AiidaTestCase):
    """
    Setup of the tests for the AiiDA RESTful-api
    """
    _url_prefix = "/api/v2"
    _dummy_data = {}
    _PERPAGE_DEFAULT = 20
    _LIMIT_DEFAULT = 400

    @classmethod
    def setUpClass(cls):
        """
        Basides the standard setup we need to add few more objects in the
        database to be able to explore different requests/filters/orderings etc.
        """

        # call parent setUpClass method
        super(RESTApiTestCase, cls).setUpClass()

        # connect the app and the api
        # Init the api by connecting it the the app (N.B. respect the following
        # order, api.__init__)
        kwargs = dict(PREFIX=cls._url_prefix,
                      PERPAGE_DEFAULT=cls._PERPAGE_DEFAULT,
                      LIMIT_DEFAULT=cls._LIMIT_DEFAULT)

        cls.app = App(__name__)
        cls.app.config['TESTING'] = True
        api = AiidaApi(cls.app, **kwargs)

        # create test inputs
        cell = ((2., 0., 0.), (0., 2., 0.), (0., 0., 2.))
        structure = StructureData(cell=cell)
        structure.append_atom(position=(0., 0., 0.), symbols=['Ba'])
        structure.store()

        cif = CifData(ase=structure.get_ase())
        cif.store()

        parameter1 = ParameterData(dict={"a": 1, "b": 2})
        parameter1.store()

        parameter2 = ParameterData(dict={"c": 3, "d": 4})
        parameter2.store()

        kpoint = KpointsData()
        kpoint.set_kpoints_mesh([4, 4, 4])
        kpoint.store()

        calc = Calculation()
        calc._set_attr("attr1", "OK")
        calc._set_attr("attr2", "OK")
        calc.store()

        calc.add_link_from(structure)
        calc.add_link_from(parameter1)
        kpoint.add_link_from(calc, link_type=LinkType.CREATE)

        calc1 = Calculation()
        calc1.store()

        from aiida.orm.computer import Computer

        dummy_computers = [
            {
                "name": "test1",
                "hostname": "test1.epfl.ch",
                "transport_type": "ssh",
                "scheduler_type": "pbspro",
            },
            {
                "name": "test2",
                "hostname": "test2.epfl.ch",
                "transport_type": "ssh",
                "scheduler_type": "torque",
            },
            {
                "name": "test3",
                "hostname": "test3.epfl.ch",
                "transport_type": "local",
                "scheduler_type": "slurm",
            },
            {
                "name": "test4",
                "hostname": "test4.epfl.ch",
                "transport_type": "ssh",
                "scheduler_type": "slurm",
            }
        ]

        for dummy_computer in dummy_computers:
            computer = Computer(**dummy_computer)
            computer.store()

        # Prepare typical REST responses
        cls.process_dummy_data()

    def get_dummy_data(self):
        return self._dummy_data

    def get_url_prefix(self):
        return self._url_prefix

    @classmethod
    def process_dummy_data(cls):
        """
        This functions prepare atomic chunks of typical responses from the
        RESTapi and puts them into class attributes

        """
        #TODO: Storing the different nodes as lists and accessing them
        # by their list index is very fragile and a pain to debug.
        # Please change this!
        computer_projections = ["id", "uuid", "name", "hostname",
                                           "transport_type", "scheduler_type"]
        computers = QueryBuilder().append(
            Computer, tag="comp", project=computer_projections).order_by(
            {'comp': [{'name': {'order': 'asc'}}]}).dict()

        # Cast UUID into a string (e.g. in sqlalchemy it comes as a UUID object)
        computers = [_['comp'] for _ in computers]
        for comp in computers:
            if comp['uuid'] is not None:
                comp['uuid'] = str(comp['uuid'])
        cls._dummy_data["computers"] = computers


        calculation_projections = ["id", "uuid", "user_id", "type"]
        calculations = QueryBuilder().append(Calculation, tag="calc",
                                             project=calculation_projections).order_by(
            {'calc': [{'id': {'order': 'desc'}}]}).dict()

        calculations = [_['calc'] for _ in calculations]
        for calc in calculations:
            if calc['uuid'] is not None:
                calc['uuid'] = str(calc['uuid'])
        cls._dummy_data["calculations"] = calculations

        data_projections = ["id", "uuid", "user_id", "type"]
        data_types = {
                'cifdata': CifData,
                'parameterdata': ParameterData,
                'structuredata': StructureData,
                'data': Data,
        }
        for label, dataclass in data_types.iteritems():
            data = QueryBuilder().append(dataclass, tag="data", project=data_projections).order_by(
            {'data': [{'id': {'order': 'desc'}}]}).dict()
            data = [_['data'] for _ in data]

            for datum in data:
                if datum['uuid'] is not None:
                    datum['uuid'] = str(datum['uuid'])

            cls._dummy_data[label] = data


    def split_path(self, url):
        """
        Split the url with "?" to get url path and it's parameters
        :param url: Web url
        :return: url path and url parameters
        """
        parts = url.split("?")
        path = ""
        query_string = ""
        if len(parts) > 0:
            path = parts[0]
        if len(parts) > 1:
            query_string = parts[1]

        return path, query_string

    def compare_extra_response_data(self, node_type, url, response, uuid=None):
        """
        In url response, we pass some extra information/data along with the node
        results. e.g. url method, node_type, path, pk, query_string, url,
        url_root,
        etc.

        :param node_type: url requested fot the type of the node
        :param url: web url
        :param response: url response
        :param uuid: url requested for the node pk
        """
        path, query_string = self.split_path(url)

        self.assertEqual(response["method"], "GET")
        self.assertEqual(response["resource_type"], node_type)
        self.assertEqual(response["path"], path)
        self.assertEqual(response["id"], uuid)
        self.assertEqual(response["query_string"], query_string)
        self.assertEqual(response["url"], "http://localhost" + url)
        self.assertEqual(response["url_root"], "http://localhost/")

    ###### node details and list with limit, offset, page, perpage ####
    def process_test(self, node_type, url, full_list=False, empty_list=False,
                     expected_list_ids=[], expected_range=[],
                     expected_errormsg=None, uuid=None, result_node_type=None,
                     result_name=None):
        """
        Check whether response matches expected values.

        :param node_type: url requested fot the type of the node
        :param url: web url
        :param full_list: if url is requested to get full list
        :param empty_list: if the response list is empty
        :param expected_list_ids: list of expected ids from data
        :param expected_range: [start, stop] range of expected ids from data
        :param expected_errormsg: expected error message in response
        :param uuid: url requested for the node pk
        :param result_node_type: node type in response data
        :param result_name: result name in response e.g. inputs, outputs
        """

        if result_node_type == None and result_name == None:
            result_node_type = node_type
            result_name = node_type

        url = self._url_prefix + url

        with self.app.test_client() as client:
            rv = client.get(url)
            response = json.loads(rv.data)
            if expected_errormsg:
                self.assertEqual(response["message"], expected_errormsg)
            else:
                if full_list:
                    expected_data = self._dummy_data[result_node_type]
                elif empty_list:
                    expected_data = []
                elif len(expected_list_ids) > 0:
                    expected_data = [self._dummy_data[result_node_type][i]
                                     for i in expected_list_ids]
                elif expected_range != []:
                    expected_data = self._dummy_data[result_node_type][
                                    expected_range[0]:expected_range[1]]
                else:
                    from aiida.common.exceptions import InputValidationError
                    raise InputValidationError(
                        "Pass the expected range of the dummydata")

                self.assertTrue(
                    len(response["data"][result_name]) == len(expected_data))

                for expected_node, response_node in zip(expected_data,
                                                        response["data"][
                                                            result_name]):

                    self.assertTrue(all(item in response_node.items()
                                        for item in expected_node.items()))

                self.compare_extra_response_data(node_type, url, response, uuid)

    ######## check exception #########
    def node_exception(self, url, exception_type):
        """
        Assert exception if any unknown parameter is passed in url
        :param url: web url
        :param exception_type: exception to be thrown
        :return:
        """
        self.assertRaises(exception_type, self.app.get(url))


class RESTApiTestSuite(RESTApiTestCase):
    """
    """

    ############### single computer ########################
    def test_computers_details(self):
        """
        Requests the details of single computer
        """
        node_uuid = self.get_dummy_data()["computers"][0]["uuid"]
        RESTApiTestCase.process_test(self, "computers",
                                     "/computers/" + str(node_uuid),
                                     expected_list_ids=[0], uuid=node_uuid)

    ############### full list with limit, offset, page, perpage #############
    def test_computers_list(self):
        """
        Get the full list of computers from database
        """
        RESTApiTestCase.process_test(self, "computers",
                                     "/computers?orderby=+id", full_list=True)

    def test_computers_list_limit_offset(self):
        """
        Get the list of computers from database using limit
        and offset parameter.
        It should return the no of rows specified in limit from
        database starting from the no. specified in offset
        """
        RESTApiTestCase.process_test(self, "computers",
                                     "/computers?limit=2&offset=2&orderby=+id",
                                     expected_range=[2, 4])

    def test_computers_list_limit_only(self):
        """
        Get the list of computers from database using limit
        parameter.
        It should return the no of rows specified in limit from
        database.
        """
        RESTApiTestCase.process_test(self, "computers",
                                     "/computers?limit=2&orderby=+id",
                                     expected_range=[None, 2])

    def test_computers_list_offset_only(self):
        """
        Get the list of computers from database using offset
        parameter
        It should return all the rows from database starting from
        the no. specified in offset
        """
        RESTApiTestCase.process_test(self, "computers",
                                     "/computers?offset=2&orderby=+id",
                                     expected_range=[2, None])

    def test_computers_list_limit_offset_perpage(self):
        """
        If we pass the limit, offset and perpage at same time, it
        would return the error message.
        """
        expected_error = "perpage key is incompatible with limit and offset"
        RESTApiTestCase.process_test(self, "computers",
                                     "/computers?offset=2&limit=1&perpage=2&orderby=+id",
                                     expected_errormsg=expected_error)

    def test_computers_list_page_limit_offset(self):
        """
        If we use the page, limit and offset at same time, it
        would return the error message.
        """
        expected_error = "requesting a specific page is incompatible with " \
                         "limit and offset"
        RESTApiTestCase.process_test(self, "computers",
                                     "/computers/page/2?offset=2&limit=1&orderby=+id",
                                     expected_errormsg=expected_error)

    def test_computers_list_page_limit_offset_perpage(self):
        """
        If we use the page, limit, offset and perpage at same time, it
        would return the error message.
        """
        expected_error = "perpage key is incompatible with limit and offset"
        RESTApiTestCase.process_test(self, "computers",
                                     "/computers/page/2?offset=2&limit=1&perpage=2&orderby=+id",
                                     expected_errormsg=expected_error)

    def test_computers_list_page_default(self):
        """
        it returns the no. of rows defined as default perpage option
        from database.

        **** no.of pages = total no. of computers in database / perpage
        "/page" acts as "/page/1?perpage=default_value"

        """
        RESTApiTestCase.process_test(self, "computers",
                                     "/computers/page?orderby=+id",
                                     full_list=True)

    def test_computers_list_page_perpage(self):
        """
        **** no.of pages = total no. of computers in database / perpage
        Using this formula it returns the no. of rows for requested page
        """
        RESTApiTestCase.process_test(self, "computers",
                                     "/computers/page/1?perpage=2&orderby=+id",
                                     expected_range=[None, 2])

    def test_computers_list_page_perpage_exceed(self):
        """
        **** no.of pages = total no. of computers in database / perpage

        If we request the page which exceeds the total no. of pages then
        it would return the error message.
        """
        expected_error = "Non existent page requested. The page range is [1 : " \
                         "3]"
        RESTApiTestCase.process_test(self, "computers",
                                     "/computers/page/4?perpage=2&orderby=+id",
                                     expected_errormsg=expected_error)

    ############### list filters ########################
    def test_computers_filter_id1(self):
        """
        Add filter on the id of computer and get the filtered computer
        list (e.g. id=1)
        """
        node_pk = self.get_dummy_data()["computers"][0]["id"]
        RESTApiTestCase.process_test(self, "computers",
                                     "/computers?id=" + str(node_pk),
                                     expected_list_ids=[0])

    def test_computers_filter_id2(self):
        """
        Add filter on the id of computer and get the filtered computer
        list (e.g. id > 2)
        """
        node_pk = self.get_dummy_data()["computers"][1]["id"]
        RESTApiTestCase.process_test(self, "computers", "/computers?id>" + str(
            node_pk) + "&orderby=+id",
                                     expected_range=[2, None])

    def test_computers_filter_pk(self):
        """
        Add filter on the id of computer and get the filtered computer
        list (e.g. id=1)
        """
        node_pk = self.get_dummy_data()["computers"][0]["id"]
        RESTApiTestCase.process_test(self, "computers",
                                     "/computers?pk=" + str(node_pk),
                                     expected_list_ids=[0])

    def test_computers_filter_name(self):
        """
        Add filter for the name of computer and get the filtered computer
        list
        """
        RESTApiTestCase.process_test(self, "computers",
                                     '/computers?name="test1"',
                                     expected_list_ids=[1])

    def test_computers_filter_hostname(self):
        """
        Add filter for the hostname of computer and get the filtered computer
        list
        """
        RESTApiTestCase.process_test(self, "computers",
                                     '/computers?hostname="test1.epfl.ch"',
                                     expected_list_ids=[1])

    def test_computers_filter_transport_type(self):
        """
        Add filter for the transport_type of computer and get the filtered
        computer
        list
        """
        RESTApiTestCase.process_test(self, "computers",
                                     '/computers?transport_type="local"&orderby=+id',
                                     expected_list_ids=[0, 3])

    ############### list orderby ########################
    def test_computers_orderby_id_asc(self):
        """
        Returns the computers list ordered by "id" in ascending
        order
        """
        RESTApiTestCase.process_test(self, "computers", "/computers?orderby=id",
                                     full_list=True)

    def test_computers_orderby_id_asc_sign(self):
        """
        Returns the computers list ordered by "+id" in ascending
        order
        """
        RESTApiTestCase.process_test(self, "computers",
                                     "/computers?orderby=+id",
                                     full_list=True)

    def test_computers_orderby_id_desc(self):
        """
        Returns the computers list ordered by "id" in descending
        order
        """
        RESTApiTestCase.process_test(self, "computers",
                                     "/computers?orderby=-id",
                                     expected_list_ids=[4, 3, 2, 1, 0])

    def test_computers_orderby_name_asc(self):
        """
        Returns the computers list ordered by "name" in ascending
        order
        """
        RESTApiTestCase.process_test(self, "computers",
                                     "/computers?orderby=name",
                                     full_list=True)

    def test_computers_orderby_name_asc_sign(self):
        """
        Returns the computers list ordered by "+name" in ascending
        order
        """
        RESTApiTestCase.process_test(self, "computers",
                                     "/computers?orderby=+name",
                                     full_list=True)

    def test_computers_orderby_name_desc(self):
        """
        Returns the computers list ordered by "name" in descending
        order
        """
        RESTApiTestCase.process_test(self, "computers",
                                     "/computers?orderby=-name",
                                     expected_list_ids=[4, 3, 2, 1, 0])

    def test_computers_orderby_scheduler_type_asc(self):
        """
        Returns the computers list ordered by "scheduler_type" in ascending
        order
        """
        RESTApiTestCase.process_test(self, "computers",
                                     "/computers?orderby=scheduler_type",
                                     expected_list_ids=[0, 1, 3, 4, 2])

    def test_computers_orderby_scheduler_type_asc_sign(self):
        """
        Returns the computers list ordered by "+scheduler_type" in ascending
        order
        """
        RESTApiTestCase.process_test(self, "computers",
                                     "/computers?orderby=+scheduler_type",
                                     expected_list_ids=[0, 1, 3, 4, 2])

    def test_computers_orderby_scheduler_type_desc(self):
        """
        Returns the computers list ordered by "scheduler_type" in descending
        order
        """
        RESTApiTestCase.process_test(self, "computers",
                                     "/computers?orderby=-scheduler_type",
                                     expected_list_ids=[2, 3, 4, 0, 1])

    ############### list orderby combinations #######################
    def test_computers_orderby_mixed1(self):
        """
        Returns the computers list first order by "transport_type" in
        ascending order and if it is having same transport_type, order it
        by "id"
        """
        RESTApiTestCase.process_test(self, "computers",
                                     "/computers?orderby=transport_type,id",
                                     expected_list_ids=[0, 3, 1, 2, 4])

    def test_computers_orderby_mixed2(self):
        """
        Returns the computers list first order by "scheduler_type" in
        descending order and if it is having same scheduler_type, order it
        by "name"
        """
        RESTApiTestCase.process_test(self, "computers",
                                     "/computers?orderby=-scheduler_type,name",
                                     expected_list_ids=[2, 3, 4, 0, 1])

    def test_computers_orderby_mixed3(self):
        """
        Returns the computers list first order by "scheduler_type" in
        ascending order and if it is having same scheduler_type, order it
        by "hostname" descending order

        Response::
        test4 slurm
        test3 slurm
        test2 torque
        test1 pbspro
        localhost pbspro
        ==========
        Expected::
        test1 pbspro
        localhost pbspro
        test4 slurm
        test3 slurm
        test2 torque
        test1 test4


        RESTApiTestCase.process_test(self, "computers",
                                  "/computers?orderby=+scheduler_type,
                                  -hostname",
                                  expected_list_ids=[1,0,4,3,2])
        """
        pass

    ############### list filter combinations #######################
    def test_computers_filter_mixed1(self):
        """
        Add filter for the hostname and id of computer and get the
        filtered computer list
        """
        node_pk = self.get_dummy_data()["computers"][0]["id"]
        RESTApiTestCase.process_test(self, "computers",
                                     '/computers?id>' + str(
                                         node_pk) + '&hostname="test1.epfl.ch"',
                                     expected_list_ids=[1])

    def test_computers_filter_mixed2(self):
        """
        Add filter for the id, hostname and transport_type of the computer
        and get the filtered computer list
        """
        node_pk = self.get_dummy_data()["computers"][0]["id"]
        RESTApiTestCase.process_test(self, "computers",
                                     '/computers?id>' + str(
                                         node_pk) +
                                     '&hostname="test3.epfl.ch"&transport_type="ssh"',
                                     empty_list=True)

    ############### list all parameter combinations #######################
    def test_computers_mixed1(self):
        """
        url parameters: id, limit and offset
        """
        node_pk = self.get_dummy_data()["computers"][0]["id"]
        RESTApiTestCase.process_test(self, "computers",
                                     "/computers?id>" + str(
                                         node_pk) + "&limit=2&offset=3",
                                     expected_list_ids=[4])

    def test_computers_mixed2(self):
        """
        url parameters: id, page, perpage
        """
        node_pk = self.get_dummy_data()["computers"][0]["id"]
        RESTApiTestCase.process_test(self, "computers",
                                     "/computers/page/2?id>" + str(
                                         node_pk) + "&perpage=2&orderby=+id",
                                     expected_list_ids=[3, 4])

    def test_computers_mixed3(self):
        """
        url parameters: id, transport_type, orderby
        """
        node_pk = self.get_dummy_data()["computers"][0]["id"]
        RESTApiTestCase.process_test(self, "computers",
                                     '/computers?id>=' + str(
                                         node_pk) +
                                     '&transport_type="ssh"&orderby=-id&limit=2',
                                     expected_list_ids=[4, 2])

    ########## pass unknown url parameter ###########
    def test_computers_unknown_param(self):
        """
        url parameters: id, limit and offset

        from aiida.common.exceptions import InputValidationError
        RESTApiTestCase.node_exception(self, "/computers?aa=bb&id=2",
                                       InputValidationError)
        """
        pass

    ############### single calculation ########################
    def test_calculations_details(self):
        """
        Requests the details of single calculation
        """
        node_uuid = self.get_dummy_data()["calculations"][0]["uuid"]
        RESTApiTestCase.process_test(self, "calculations",
                                     "/calculations/" + str(node_uuid),
                                     expected_list_ids=[0], uuid=node_uuid)

    ############### full list with limit, offset, page, perpage #############
    def test_calculations_list(self):
        """ 
		Get the full list of calculations from database
        """
        RESTApiTestCase.process_test(self, "calculations",
                                     "/calculations?orderby=-id",
                                     full_list=True)

    def test_calculations_list_limit_offset(self):
        """
        Get the list of calculations from database using limit
        and offset parameter.
        It should return the no of rows specified in limit from
        database starting from the no. specified in offset
        """
        RESTApiTestCase.process_test(self, "calculations",
                                     "/calculations?limit=1&offset=1&orderby=+id",
                                     expected_list_ids=[0])

    ############### calculation inputs  #############
    def test_calculation_inputs(self):
        """
        Get the list of give calculation inputs
        """
        node_uuid = self.get_dummy_data()["calculations"][1]["uuid"]
        self.process_test("calculations", "/calculations/" + str(
            node_uuid) + "/io/inputs?orderby=id",
                          expected_list_ids=[4, 2], uuid=node_uuid,
                          result_node_type="data",
                          result_name="inputs")

    def test_calculation_input_filters(self):
        """
        Get filtered inputs list for given calculations
        """
        node_uuid = self.get_dummy_data()["calculations"][1]["uuid"]
        self.process_test("calculations", '/calculations/' + str(
            node_uuid) + '/io/inputs?type="data.parameter.ParameterData."',
                          expected_list_ids=[2], uuid=node_uuid,
                          result_node_type="data",
                          result_name="inputs")

    ############### calculation attributes #############
    def test_calculation_attributes(self):
        """
        Get list of calculation attributes
        """
        node_uuid = self.get_dummy_data()["calculations"][1]["uuid"]
        url = self.get_url_prefix() + "/calculations/" + str(
            node_uuid) + "/content/attributes"
        with self.app.test_client() as client:
            rv = client.get(url)
            response = json.loads(rv.data)
            self.assertEqual(response["data"]["attributes"],
                             {'attr2': 'OK', 'attr1': 'OK'})
            RESTApiTestCase.compare_extra_response_data(self, "calculations",
                                                        url,
                                                        response, uuid=node_uuid)

    def test_calculation_attributes_nalist_filter(self):
        """
        Get list of calculation attributes with filter nalist
        """
        node_uuid = self.get_dummy_data()["calculations"][1]["uuid"]
        url = self.get_url_prefix() + '/calculations/' + str(
            node_uuid) + '/content/attributes?nalist="attr1"'
        with self.app.test_client() as client:
            rv = client.get(url)
            response = json.loads(rv.data)
            self.assertEqual(response["data"]["attributes"], {'attr2': 'OK'})
            RESTApiTestCase.compare_extra_response_data(self, "calculations",
                                                        url,
                                                        response, uuid=node_uuid)

    def test_calculation_attributes_alist_filter(self):
        """
        Get list of calculation attributes with filter alist
        """
        node_uuid = self.get_dummy_data()["calculations"][1]["uuid"]
        url = self.get_url_prefix() + '/calculations/' + str(
            node_uuid) + '/content/attributes?alist="attr1"'
        with self.app.test_client() as client:
            rv = client.get(url)
            response = json.loads(rv.data)
            self.assertEqual(response["data"]["attributes"], {'attr1': 'OK'})
            RESTApiTestCase.compare_extra_response_data(self, "calculations",
                                                        url,
                                                        response, uuid=node_uuid)

    ############### Structure visualization and download #############
    def test_structure_visualization(self):
        """
        Get the list of give calculation inputs
        """
<<<<<<< HEAD
        node_uuid = self.get_dummy_data()["structuredata"][0]["uuid"]
=======
        from aiida.backends.tests.dataclasses import simplify
        node_uuid = self.get_dummy_data()["data"][3]["uuid"]
>>>>>>> 62a5258f
        url = self.get_url_prefix() + '/structures/' + str(
            node_uuid) + '/content/visualization?visformat=cif'
        with self.app.test_client() as client:
            rv = client.get(url)
            response = json.loads(rv.data)
            expected_visdata = """\n##########################################################################\n#               Crystallographic Information Format file \n#               Produced by PyCifRW module\n# \n#  This is a CIF file.  CIF has been adopted by the International\n#  Union of Crystallography as the standard for data archiving and \n#  transmission.\n#\n#  For information on this file format, follow the CIF links at\n#  http://www.iucr.org\n##########################################################################\n\ndata_0\nloop_\n  _atom_site_label\n  _atom_site_fract_x\n  _atom_site_fract_y\n  _atom_site_fract_z\n  _atom_site_type_symbol\n   Ba1  0.0  0.0  0.0  Ba\n \n_cell_angle_alpha                       90.0\n_cell_angle_beta                        90.0\n_cell_angle_gamma                       90.0\n_cell_length_a                          2.0\n_cell_length_b                          2.0\n_cell_length_c                          2.0\nloop_\n  _symmetry_equiv_pos_as_xyz\n   'x, y, z'\n \n_symmetry_int_tables_number             1\n_symmetry_space_group_name_H-M          'P 1'\n"""
            self.assertEquals(simplify(response["data"]["visualization"]["str_viz_info"]["data"]),simplify(expected_visdata))
            self.assertEquals(response["data"]["visualization"]["str_viz_info"]["format"],"cif")
            self.assertEquals(response["data"]["visualization"]["dimensionality"],
                              {u'dim': 3, u'value': 8.0, u'label': u'volume'})
            self.assertEquals(response["data"]["visualization"]["pbc"], [True,True,True])
            self.assertEquals(response["data"]["visualization"]["formula"], "Ba")
            RESTApiTestCase.compare_extra_response_data(self, "structures",
                                                        url,
                                                        response, uuid=node_uuid)

    def test_cif(self):
        """
        Test download of cif file
        """
        from aiida.orm import load_node

        node_uuid = self.get_dummy_data()["cifdata"][0]["uuid"]
        url = self.get_url_prefix() + '/cifs/' + node_uuid + '/content/download'

        with self.app.test_client() as client:
            rv = client.get(url)

        cif = load_node(node_uuid)._prepare_cif()[0]
        self.assertEquals(rv.data, cif )

<|MERGE_RESOLUTION|>--- conflicted
+++ resolved
@@ -772,12 +772,8 @@
         """
         Get the list of give calculation inputs
         """
-<<<<<<< HEAD
+        from aiida.backends.tests.dataclasses import simplify
         node_uuid = self.get_dummy_data()["structuredata"][0]["uuid"]
-=======
-        from aiida.backends.tests.dataclasses import simplify
-        node_uuid = self.get_dummy_data()["data"][3]["uuid"]
->>>>>>> 62a5258f
         url = self.get_url_prefix() + '/structures/' + str(
             node_uuid) + '/content/visualization?visformat=cif'
         with self.app.test_client() as client:
