--- conflicted
+++ resolved
@@ -5,120 +5,15 @@
 from aiida.backends.testbase import AiidaTestCase
 from aiida.orm.node import Node
 
-
-<<<<<<< HEAD
-class TestDbExtrasSqla(AiidaTestCase):
-=======
-from aiida.workflows.test import WorkflowTestEmpty
-
-
-
 __copyright__ = u"Copyright (c), This file is part of the AiiDA platform. For further information please visit http://www.aiida.net/. All rights reserved."
 __license__ = "MIT license, see LICENSE.txt file."
 __authors__ = "The AiiDA team."
 __version__ = "0.7.1"
 
-class TestComputer(SqlAlchemyTests):
+class TestDbExtrasSqla(AiidaTestCase):
     """
-    Test the Computer class.
+    No characterization required (sqlachemy specific)
     """
-
-    def test_deletion(self):
-        newcomputer = Computer(name="testdeletioncomputer", hostname='localhost',
-                               transport_type='local',
-                               scheduler_type='pbspro',
-                               workdir='/tmp/aiida').store()
-
-        # This should be possible, because nothing is using this computer
-        delete_computer(newcomputer)
-
-        calc_params = {
-            'computer': self.computer,
-            'resources': {'num_machines': 1,
-                          'num_mpiprocs_per_machine': 1}
-        }
-
-        _ = JobCalculation(**calc_params).store()
-        # This should fail, because there is at least a calculation
-        # using this computer (the one created just above)
-        with self.assertRaises(InvalidOperation):
-            delete_computer(self.computer)
-
-
-class TestCode(SqlAlchemyTests):
-    """
-    Test the Code class.
-    """
-
-    def test_code_local(self):
-        code = Code(local_executable='test.sh')
-        with self.assertRaises(ValidationError):
-            # No file with name test.sh
-            code.store()
-
-        with tempfile.NamedTemporaryFile() as f:
-            f.write("#/bin/bash\n\necho test run\n")
-            f.flush()
-            code.add_path(f.name, 'test.sh')
-
-        code.store()
-        self.assertTrue(code.can_run_on(self.computer))
-        self.assertTrue(code.get_local_executable(), 'test.sh')
-        self.assertTrue(code.get_execname(), 'stest.sh')
-
-
-    def test_remote(self):
-        with self.assertRaises(ValueError):
-            # remote_computer_exec has length 2 but is not a list or tuple
-            _ = Code(remote_computer_exec='ab')
-
-        # invalid code path
-        with self.assertRaises(ValueError):
-            _ = Code(remote_computer_exec=(self.computer, ''))
-
-        # Relative path is invalid for remote code
-        with self.assertRaises(ValueError):
-            _ = Code(remote_computer_exec=(self.computer, 'subdir/run.exe'))
-
-        # first argument should be a computer, not a string
-        with self.assertRaises(TypeError):
-            _ = Code(remote_computer_exec=('localhost', '/bin/ls'))
-
-        code = Code(remote_computer_exec=(self.computer, '/bin/ls'))
-        with tempfile.NamedTemporaryFile() as f:
-            f.write("#/bin/bash\n\necho test run\n")
-            f.flush()
-            code.add_path(f.name, 'test.sh')
-
-        with self.assertRaises(ValidationError):
-            # There are files inside
-            code.store()
-
-        # If there are no files, I can store
-        code.remove_path('test.sh')
-        code.store()
-
-        self.assertEquals(code.get_remote_computer().pk, self.computer.pk)
-        self.assertEquals(code.get_remote_exec_path(), '/bin/ls')
-        self.assertEquals(code.get_execname(), '/bin/ls')
-
-        self.assertTrue(code.can_run_on(self.computer.dbcomputer))
-        self.assertTrue(code.can_run_on(self.computer))
-        othercomputer = Computer(name='another_localhost',
-                                 hostname='localhost',
-                                 transport_type='local',
-                                 scheduler_type='pbspro',
-                                 workdir='/tmp/aiida').store()
-        self.assertFalse(code.can_run_on(othercomputer))
-
-
-class TestWfBasic(SqlAlchemyTests):
-    """
-    Tests for the workflows
->>>>>>> 3f2cd3b1
-    """
-     No characterization required (sqlachemy specific)
-     """
     def test_replacement_1(self):
 
         n1 = Node().store()
