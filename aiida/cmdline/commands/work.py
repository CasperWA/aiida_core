# -*- coding: utf-8 -*-
###########################################################################
# Copyright (c), The AiiDA team. All rights reserved.                     #
# This file is part of the AiiDA code.                                    #
#                                                                         #
# The code is hosted on GitHub at https://github.com/aiidateam/aiida_core #
# For further information on the license, see the LICENSE.txt file        #
# For further information please visit http://www.aiida.net               #
###########################################################################
import click
import logging
from tabulate import tabulate
from aiida.cmdline.commands import work, verdi
from aiida.cmdline.baseclass import VerdiCommandWithSubcommands

CONTEXT_SETTINGS = dict(help_option_names=['-h', '--help'])
LIST_CMDLINE_PROJECT_CHOICES = ['id', 'ctime', 'label', 'sealed', 'uuid',
                                'finished', 'descr', 'mtime']

LOG_LEVEL_MAPPING = {
    levelname: i for levelname, i in [
        (logging.getLevelName(i), i) for i in range(logging.CRITICAL + 1)
    ]
    if not levelname.startswith('Level')
}
LOG_LEVELS = LOG_LEVEL_MAPPING.keys()

class Work(VerdiCommandWithSubcommands):
    """
    Manage the AiiDA worflow manager
    """

    def __init__(self):
        self.valid_subcommands = {
            'list': (self.cli, self.complete_none),
            'report': (self.cli, self.complete_none),
            'tree': (self.cli, self.complete_none),
            'checkpoint': (self.cli, self.complete_none),
            'kill': (self.cli, self.complete_none),
        }

    def cli(self, *args):
        verdi()


@work.command('list', context_settings=CONTEXT_SETTINGS)
<<<<<<< HEAD
@click.option(
    '-p', '--past-days', type=int, default=1,
    help='add a filter to show only work calculations created in the past N days'
)
@click.option(
    '-a', '--all-states', 'all_states', is_flag=True,
    help='return all work calculations regardless of their sealed state'
)
@click.option(
    '-l', '--limit', type=int, default=None,
    help='limit the final result set to this size'
)
def do_list(past_days, all_states, limit):
=======
@click.option('-p', '--past-days', type=int, default=1,
              help="add a filter to show only workflows created in the past N"
                   " days")
@click.option('-a', '--all', 'all_nodes', is_flag=True, help='Return all nodes. Overrides the -l flag')
@click.option('-l', '--limit', type=int, default=None,
              help="Limit to this many results")
@click.option('-P', '--project', type=click.Choice(LIST_CMDLINE_PROJECT_CHOICES),
              multiple=True, help="Define the list of properties to show")
def do_list(past_days, all_nodes, limit, project):
>>>>>>> 02295efc
    """
    Return a list of running workflows on screen
    """
    from aiida.backends.utils import load_dbenv, is_dbenv_loaded
    if not is_dbenv_loaded():
        load_dbenv()

    from aiida.common.utils import str_timedelta
    from aiida.utils import timezone
    from aiida.orm.mixins import Sealable
    from aiida.orm.calculation.work import WorkCalculation

    _SEALED_ATTRIBUTE_KEY = 'attributes.{}'.format(Sealable.SEALED_KEY)
    _ABORTED_ATTRIBUTE_KEY = 'attributes.{}'.format(WorkCalculation.ABORTED_KEY)
    _FAILED_ATTRIBUTE_KEY = 'attributes.{}'.format(WorkCalculation.FAILED_KEY)
    _FINISHED_ATTRIBUTE_KEY = 'attributes.{}'.format(WorkCalculation.FINISHED_KEY)

    if not project:
        project = ('id', 'ctime', 'label')  # default projections


    # Mapping of projections to list table headers.
    hmap_dict = {
        'id': "PID",
        'ctime': "Creation time",
        'label': "Process Label",
        'uuid': "UUID",
        'descr': 'Description',
        'mtime': 'Modification time'
    }

    def map_header(p):
        try:
            return hmap_dict[p]
        except KeyError:
            return p.capitalize()

    # Mapping of querybuilder keys that differ from projections.
    pmap_dict = {
        'label': 'attributes._process_label',
        'sealed': _SEALED_ATTRIBUTE_KEY,
        'finished': 'attributes._finished',
        'descr': 'description',
    }

    def map_projection(p):
        try:
            return pmap_dict[p]
        except KeyError:
            return p

    # Mapping of to-string formatting of projections that do need it.
    rmap_dict = {
        'ctime': lambda calc: str_timedelta(timezone.delta(calc[map_projection('ctime')], now),
                                            negative_to_zero=True,
                                            max_num_fields=1),
        'mtime': lambda calc: str_timedelta(timezone.delta(calc[map_projection('mtime')], now),
                                            negative_to_zero=True,
                                            max_num_fields=1),
        'sealed': lambda calc: str(calc[map_projection('sealed')]),
        'finished': lambda calc: str(calc[map_projection('finished')]),
    }

    def map_result(p, obj):
        try:
            return rmap_dict[p](obj)
        except:
            return obj[map_projection(p)]


    mapped_projections = list(map(lambda p: map_projection(p), project))
    table = []
<<<<<<< HEAD
    for res in _build_query(limit=limit, past_days=past_days, order_by={'ctime': 'desc'}):

        calculation = res['calculation']

        creation_time = str_timedelta(
            timezone.delta(calculation['ctime'], timezone.now()), negative_to_zero=True,
            max_num_fields=1
        )

        if _SEALED_ATTRIBUTE_KEY in calculation and calculation[_SEALED_ATTRIBUTE_KEY]:
            sealed = True
        else:
            sealed = False

        if _FINISHED_ATTRIBUTE_KEY in calculation and calculation[_FINISHED_ATTRIBUTE_KEY]:
            state = 'Finished'
        elif _FAILED_ATTRIBUTE_KEY in calculation and calculation[_FAILED_ATTRIBUTE_KEY]:
            state = 'Failed'
        elif _ABORTED_ATTRIBUTE_KEY in calculation and calculation[_ABORTED_ATTRIBUTE_KEY]:
            state = 'Aborted'
        elif sealed:
            # If it is not in terminal state but sealed, we have an inconsistent state
            state = 'Unknown'
        else:
            state = 'Running'

        # By default we only display unsealed entries, unless all_states flag is set
        if sealed and not all_states:
            continue

        table.append([
            calculation['id'],
            creation_time,
            state,
            str(sealed),
            calculation['attributes._process_label']
        ])
=======

    for res in _build_query(limit=limit, projections=mapped_projections, past_days=past_days, order_by={'ctime': 'desc'}):
        calc = res['calculation']
        table.append(list(map(lambda p: map_result(p, calc), project)))
>>>>>>> 02295efc

    # Since we sorted by descending creation time, we revert the list to print the most
    # recent entries last
    table = table[::-1]
<<<<<<< HEAD

    print(tabulate(table, headers=['PK', 'Creation', 'State', 'Sealed', 'ProcessLabel']))
=======
    print(tabulate(table, headers=(list(map(lambda p: map_header(p), project)))))
>>>>>>> 02295efc


@work.command('report', context_settings=CONTEXT_SETTINGS)
@click.argument(
    'pk', nargs=1, type=int
)
@click.option(
    '-i', '--indent-size', type=int, default=2,
    help='Set the number of spaces to indent each level by'
)
@click.option(
    '-l', '--levelname', type=click.Choice(LOG_LEVELS), default='REPORT',
    help='Filter the results by name of the log level'
)
@click.option(
    '-o', '--order-by', type=click.Choice(['id', 'time', 'levelname']), default='time',
    help='Order the results by column'
)
@click.option(
    '-m', '--max-depth', 'max_depth', type=int, default=None,
    help='Limit the number of levels to be printed'
)
def report(pk, levelname, order_by, indent_size, max_depth):
    """
    Return a list of recorded log messages for the WorkChain with pk=PK
    """
    from aiida.backends.utils import load_dbenv, is_dbenv_loaded
    if not is_dbenv_loaded():
        load_dbenv()

    import itertools
    from aiida.orm.backend import construct
    from aiida.orm.log import OrderSpecifier, ASCENDING, DESCENDING
    from aiida.orm.querybuilder import QueryBuilder
    from aiida.orm.calculation.work import WorkCalculation

    def get_report_messages(pk, depth, levelname):
        backend = construct()
        filters = {
            'objpk': pk,
        }

        entries = backend.log.find(filter_by=filters)
        entries = [
            entry for entry in entries
            if LOG_LEVEL_MAPPING[entry.levelname] >= LOG_LEVEL_MAPPING[levelname]
        ]
        return [(_, depth) for _ in entries]

    def get_subtree(pk, level=0):
        qb = QueryBuilder()
        qb.append(
            cls=WorkCalculation,
            filters={'id': pk},
            tag='workcalculation'
        )
        qb.append(
            cls=WorkCalculation,
            project=['id'],
            # In the future, we should specify here the type of link
            # for now, CALL links are the only ones allowing calc-calc
            # (we here really want instead to follow CALL links)
            output_of='workcalculation',
            tag='subworkchains'
        )
        result = list(itertools.chain(*qb.distinct().all()))

        # This will return a single flat list of tuples, where the first element
        # corresponds to the WorkChain pk and the second element is an integer
        # that represents its level of nesting within the chain
        return [(pk, level)] + list(itertools.chain(*[get_subtree(subpk, level=level + 1) for subpk in result]))

    def print_subtree(tree, prepend=""):
        print "{}{}".format(prepend, tree[0])
        for subtree in tree[1]:
            print_subtree(subtree, prepend=prepend + "  ")

    workchain_tree = get_subtree(pk)

    if max_depth:
        report_list = [get_report_messages(pk, depth, levelname) for pk, depth in workchain_tree if depth < max_depth]
    else:
        report_list = [get_report_messages(pk, depth, levelname) for pk, depth in workchain_tree]

    reports = list(itertools.chain(*report_list))
    reports.sort(key=lambda r: r[0].time)

    if reports is None or len(reports) == 0:
        print "No log messages recorded for this work calculation"
        return

    object_ids = [entry[0].id for entry in reports]
    levelnames = [len(entry[0].levelname) for entry in reports]
    width_id = len(str(max(object_ids)))
    width_levelname = max(levelnames)
    for entry, depth in reports:
        print '{time:%Y-%m-%d %H:%M:%S} [{id:<{width_id}} | {levelname:>{width_levelname}}]:{indent} {message}'.format(
            id=entry.id,
            levelname=entry.levelname,
            message=entry.message,
            time=entry.time,
            width_id=width_id,
            width_levelname=width_levelname,
            indent=' ' * (depth * indent_size)
        )

    return


@work.command('tree', context_settings=CONTEXT_SETTINGS)
@click.option('--node-label', default='_process_label', type=str)
@click.option('--depth', '-d', type=int, default=1)
@click.argument('pks', nargs=-1, type=int)
def tree(node_label, depth, pks):
    from aiida.backends.utils import load_dbenv, is_dbenv_loaded
    from aiida.utils.ascii_vis import build_tree
    if not is_dbenv_loaded():
        load_dbenv()

    from aiida.orm import load_node
    from ete3 import Tree

    for pk in pks:
        node = load_node(pk=pk)
        t = Tree("({});".format(build_tree(node, node_label, max_depth=depth)),
                 format=1)
        print(t.get_ascii(show_internal=True))


@work.command('checkpoint', context_settings=CONTEXT_SETTINGS)
@click.argument('pks', nargs=-1, type=int)
def checkpoint(pks):
    from aiida.backends.utils import load_dbenv, is_dbenv_loaded
    if not is_dbenv_loaded():
        load_dbenv()
    import aiida.work.persistence
    storage = aiida.work.persistence.get_default()

    for pk in pks:
        try:
            try:
                checkpoint = storage.get_checkpoint_state(pk)
            except BaseException as e:
                print("Failed to load checkpoint {}".format(pk))
                print("Exception: {}".format(e.message))
            else:
                print("Last checkpoint for calculation '{}'".format(pk))
                print(str(checkpoint))
        except ValueError:
            print("Unable to show checkpoint for calculation '{}'".format(pk))

<<<<<<< HEAD
=======

def _build_query(projections=None, order_by=None, limit=None, past_days=None):
    from aiida.orm.querybuilder import QueryBuilder
    from aiida.orm.calculation.work import WorkCalculation
    import aiida.utils.timezone as timezone
    import datetime

    now = timezone.now()

    # The things to filter by
    calculation_filters = {}

    if past_days is not None:
        n_days_ago = now - datetime.timedelta(days=past_days)
        calculation_filters['ctime'] = {'>': n_days_ago}

    qb = QueryBuilder()

    # Build the quiery
    qb.append(
        cls=WorkCalculation,
        filters=calculation_filters,
        project=projections,
        tag='calculation'
    )

    # ORDER
    if order_by is not None:
        qb.order_by({'calculation': order_by})

    # LIMIT
    if limit is not None:
        qb.limit(limit)

    return qb.iterdict()

>>>>>>> 02295efc
@work.command('kill', context_settings=CONTEXT_SETTINGS)
@click.argument('pks', nargs=-1, type=int)
def kill(pks):
    from aiida import try_load_dbenv
    try_load_dbenv()
    from aiida.orm import load_node
    from aiida.orm.calculation.work import WorkCalculation

    nodes = [load_node(pk) for pk in pks]
    workchain_nodes = [n for n in nodes if isinstance(n, WorkCalculation)]
    running_workchain_nodes = [n for n in nodes if not n.has_finished()]

    num_workchains = len(running_workchain_nodes)
    if num_workchains > 0:
        answer = click.prompt(
            'Are you sure you want to kill {} workflows and all their children? [y/n]'.format(
                num_workchains
            )
        ).lower()
        if answer == 'y':
            click.echo('Killing workflows.')
            for n in running_workchain_nodes:
                n.kill()
        else:
            click.echo('Abort!')
    else:
        click.echo('No pks of valid running workchains given.')


def _build_query(order_by=None, limit=None, past_days=None):
    import datetime
    from aiida.utils import timezone
    from aiida.orm.mixins import Sealable
    from aiida.orm.querybuilder import QueryBuilder
    from aiida.orm.calculation.work import WorkCalculation

    _SEALED_ATTRIBUTE_KEY = 'attributes.{}'.format(Sealable.SEALED_KEY)
    _ABORTED_ATTRIBUTE_KEY = 'attributes.{}'.format(WorkCalculation.ABORTED_KEY)
    _FAILED_ATTRIBUTE_KEY = 'attributes.{}'.format(WorkCalculation.FAILED_KEY)
    _FINISHED_ATTRIBUTE_KEY = 'attributes.{}'.format(WorkCalculation.FINISHED_KEY)

    calculation_projections = [
        'id', 'ctime', 'attributes._process_label',
        _SEALED_ATTRIBUTE_KEY, _ABORTED_ATTRIBUTE_KEY, _FAILED_ATTRIBUTE_KEY, _FINISHED_ATTRIBUTE_KEY
    ]

    # Define filters
    calculation_filters = {}

    if past_days is not None:
        n_days_ago = timezone.now() - datetime.timedelta(days=past_days)
        calculation_filters['ctime'] = {'>': n_days_ago}

    # Build the query
    qb = QueryBuilder()
    qb.append(
        cls=WorkCalculation,
        filters=calculation_filters,
        project=calculation_projections,
        tag='calculation'
    )

    # Ordering of queryset
    if order_by is not None:
        qb.order_by({'calculation': order_by})

    # Limiting the queryset
    if limit is not None:
        qb.limit(limit)

    return qb.iterdict()<|MERGE_RESOLUTION|>--- conflicted
+++ resolved
@@ -14,8 +14,7 @@
 from aiida.cmdline.baseclass import VerdiCommandWithSubcommands
 
 CONTEXT_SETTINGS = dict(help_option_names=['-h', '--help'])
-LIST_CMDLINE_PROJECT_CHOICES = ['id', 'ctime', 'label', 'sealed', 'uuid',
-                                'finished', 'descr', 'mtime']
+LIST_CMDLINE_PROJECT_CHOICES = ['id', 'ctime', 'label', 'uuid', 'descr', 'mtime', 'state', 'sealed']
 
 LOG_LEVEL_MAPPING = {
     levelname: i for levelname, i in [
@@ -44,7 +43,6 @@
 
 
 @work.command('list', context_settings=CONTEXT_SETTINGS)
-<<<<<<< HEAD
 @click.option(
     '-p', '--past-days', type=int, default=1,
     help='add a filter to show only work calculations created in the past N days'
@@ -57,18 +55,11 @@
     '-l', '--limit', type=int, default=None,
     help='limit the final result set to this size'
 )
-def do_list(past_days, all_states, limit):
-=======
-@click.option('-p', '--past-days', type=int, default=1,
-              help="add a filter to show only workflows created in the past N"
-                   " days")
-@click.option('-a', '--all', 'all_nodes', is_flag=True, help='Return all nodes. Overrides the -l flag')
-@click.option('-l', '--limit', type=int, default=None,
-              help="Limit to this many results")
-@click.option('-P', '--project', type=click.Choice(LIST_CMDLINE_PROJECT_CHOICES),
-              multiple=True, help="Define the list of properties to show")
-def do_list(past_days, all_nodes, limit, project):
->>>>>>> 02295efc
+@click.option(
+    '-P', '--project', type=click.Choice(LIST_CMDLINE_PROJECT_CHOICES),
+    multiple=True, help='define the list of properties to show'
+)
+def do_list(past_days, all_states, limit, project):
     """
     Return a list of running workflows on screen
     """
@@ -87,15 +78,15 @@
     _FINISHED_ATTRIBUTE_KEY = 'attributes.{}'.format(WorkCalculation.FINISHED_KEY)
 
     if not project:
-        project = ('id', 'ctime', 'label')  # default projections
+        project = ('id', 'ctime', 'label', 'state', 'sealed')  # default projections
 
 
     # Mapping of projections to list table headers.
     hmap_dict = {
-        'id': "PID",
-        'ctime': "Creation time",
-        'label': "Process Label",
-        'uuid': "UUID",
+        'id': 'PID',
+        'ctime': 'Creation time',
+        'label': 'Process Label',
+        'uuid': 'UUID',
         'descr': 'Description',
         'mtime': 'Modification time'
     }
@@ -110,7 +101,9 @@
     pmap_dict = {
         'label': 'attributes._process_label',
         'sealed': _SEALED_ATTRIBUTE_KEY,
-        'finished': 'attributes._finished',
+        'failed': _FAILED_ATTRIBUTE_KEY,
+        'aborted': _ABORTED_ATTRIBUTE_KEY,
+        'finished': _FINISHED_ATTRIBUTE_KEY,
         'descr': 'description',
     }
 
@@ -119,6 +112,16 @@
             return pmap_dict[p]
         except KeyError:
             return p
+
+    def calculation_state(calculation):
+        if calculation[_FAILED_ATTRIBUTE_KEY]:
+            return 'FAILED'
+        elif calculation[_ABORTED_ATTRIBUTE_KEY]:
+            return 'ABORTED'
+        elif calculation[_FINISHED_ATTRIBUTE_KEY]:
+            return 'FINISHED'
+        else:
+            return 'RUNNING'
 
     # Mapping of to-string formatting of projections that do need it.
     rmap_dict = {
@@ -129,72 +132,32 @@
                                             negative_to_zero=True,
                                             max_num_fields=1),
         'sealed': lambda calc: str(calc[map_projection('sealed')]),
-        'finished': lambda calc: str(calc[map_projection('finished')]),
+        'state': lambda calc: calculation_state(calc),
     }
 
     def map_result(p, obj):
         try:
+            print p, rmap_dict[p], obj
             return rmap_dict[p](obj)
         except:
             return obj[map_projection(p)]
 
 
     mapped_projections = list(map(lambda p: map_projection(p), project))
+    mapped_projections.extend([_FAILED_ATTRIBUTE_KEY, _ABORTED_ATTRIBUTE_KEY, _FINISHED_ATTRIBUTE_KEY])
     table = []
-<<<<<<< HEAD
-    for res in _build_query(limit=limit, past_days=past_days, order_by={'ctime': 'desc'}):
-
-        calculation = res['calculation']
-
-        creation_time = str_timedelta(
-            timezone.delta(calculation['ctime'], timezone.now()), negative_to_zero=True,
-            max_num_fields=1
-        )
-
-        if _SEALED_ATTRIBUTE_KEY in calculation and calculation[_SEALED_ATTRIBUTE_KEY]:
-            sealed = True
-        else:
-            sealed = False
-
-        if _FINISHED_ATTRIBUTE_KEY in calculation and calculation[_FINISHED_ATTRIBUTE_KEY]:
-            state = 'Finished'
-        elif _FAILED_ATTRIBUTE_KEY in calculation and calculation[_FAILED_ATTRIBUTE_KEY]:
-            state = 'Failed'
-        elif _ABORTED_ATTRIBUTE_KEY in calculation and calculation[_ABORTED_ATTRIBUTE_KEY]:
-            state = 'Aborted'
-        elif sealed:
-            # If it is not in terminal state but sealed, we have an inconsistent state
-            state = 'Unknown'
-        else:
-            state = 'Running'
-
-        # By default we only display unsealed entries, unless all_states flag is set
-        if sealed and not all_states:
-            continue
-
-        table.append([
-            calculation['id'],
-            creation_time,
-            state,
-            str(sealed),
-            calculation['attributes._process_label']
-        ])
-=======
 
     for res in _build_query(limit=limit, projections=mapped_projections, past_days=past_days, order_by={'ctime': 'desc'}):
         calc = res['calculation']
+        if calc[_SEALED_ATTRIBUTE_KEY] and not all_states:
+            continue
         table.append(list(map(lambda p: map_result(p, calc), project)))
->>>>>>> 02295efc
 
     # Since we sorted by descending creation time, we revert the list to print the most
     # recent entries last
     table = table[::-1]
-<<<<<<< HEAD
-
-    print(tabulate(table, headers=['PK', 'Creation', 'State', 'Sealed', 'ProcessLabel']))
-=======
+
     print(tabulate(table, headers=(list(map(lambda p: map_header(p), project)))))
->>>>>>> 02295efc
 
 
 @work.command('report', context_settings=CONTEXT_SETTINGS)
@@ -346,45 +309,6 @@
         except ValueError:
             print("Unable to show checkpoint for calculation '{}'".format(pk))
 
-<<<<<<< HEAD
-=======
-
-def _build_query(projections=None, order_by=None, limit=None, past_days=None):
-    from aiida.orm.querybuilder import QueryBuilder
-    from aiida.orm.calculation.work import WorkCalculation
-    import aiida.utils.timezone as timezone
-    import datetime
-
-    now = timezone.now()
-
-    # The things to filter by
-    calculation_filters = {}
-
-    if past_days is not None:
-        n_days_ago = now - datetime.timedelta(days=past_days)
-        calculation_filters['ctime'] = {'>': n_days_ago}
-
-    qb = QueryBuilder()
-
-    # Build the quiery
-    qb.append(
-        cls=WorkCalculation,
-        filters=calculation_filters,
-        project=projections,
-        tag='calculation'
-    )
-
-    # ORDER
-    if order_by is not None:
-        qb.order_by({'calculation': order_by})
-
-    # LIMIT
-    if limit is not None:
-        qb.limit(limit)
-
-    return qb.iterdict()
-
->>>>>>> 02295efc
 @work.command('kill', context_settings=CONTEXT_SETTINGS)
 @click.argument('pks', nargs=-1, type=int)
 def kill(pks):
@@ -414,23 +338,13 @@
         click.echo('No pks of valid running workchains given.')
 
 
-def _build_query(order_by=None, limit=None, past_days=None):
+def _build_query(projections=None, order_by=None, limit=None, past_days=None):
     import datetime
     from aiida.utils import timezone
     from aiida.orm.mixins import Sealable
     from aiida.orm.querybuilder import QueryBuilder
     from aiida.orm.calculation.work import WorkCalculation
 
-    _SEALED_ATTRIBUTE_KEY = 'attributes.{}'.format(Sealable.SEALED_KEY)
-    _ABORTED_ATTRIBUTE_KEY = 'attributes.{}'.format(WorkCalculation.ABORTED_KEY)
-    _FAILED_ATTRIBUTE_KEY = 'attributes.{}'.format(WorkCalculation.FAILED_KEY)
-    _FINISHED_ATTRIBUTE_KEY = 'attributes.{}'.format(WorkCalculation.FINISHED_KEY)
-
-    calculation_projections = [
-        'id', 'ctime', 'attributes._process_label',
-        _SEALED_ATTRIBUTE_KEY, _ABORTED_ATTRIBUTE_KEY, _FAILED_ATTRIBUTE_KEY, _FINISHED_ATTRIBUTE_KEY
-    ]
-
     # Define filters
     calculation_filters = {}
 
@@ -443,7 +357,7 @@
     qb.append(
         cls=WorkCalculation,
         filters=calculation_filters,
-        project=calculation_projections,
+        project=projections,
         tag='calculation'
     )
 
