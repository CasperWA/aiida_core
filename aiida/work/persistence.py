--- conflicted
+++ resolved
@@ -10,18 +10,6 @@
 
 import logging
 import uritools
-import os.path
-<<<<<<< HEAD
-=======
-
-import plum.persistence.pickle_persistence
-from plum.process import Process
-from aiida.common.lang import override
-from aiida.utils.serialize import serialize_data, deserialize_data
-from aiida.work.defaults import class_loader
-
-import glob
->>>>>>> 00340088
 import os
 import plumpy
 import portalocker
@@ -128,17 +116,7 @@
         calc = process.calc
         calc._set_checkpoint(yaml.dump(bundle))
 
-<<<<<<< HEAD
         return bundle
-=======
-        inputs = cp[Process.BundleKeys.INPUTS_RAW.value]
-        if inputs:
-            cp[Process.BundleKeys.INPUTS_RAW.value] = deserialize_data(inputs)
-
-        inputs = cp[Process.BundleKeys.INPUTS_PARSED.value]
-        if inputs:
-            cp[Process.BundleKeys.INPUTS_PARSED.value] = deserialize_data(inputs)
->>>>>>> 00340088
 
     def load_checkpoint(self, pid, tag=None):
         if tag is not None:
@@ -147,7 +125,6 @@
         calculation = orm.load_node(pid)
         checkpoint = calculation.checkpoint
 
-<<<<<<< HEAD
         if checkpoint is None:
             raise PersistenceError('Calculation<{}> does not have a saved checkpoint'.format(calculation.pk))
 
@@ -162,21 +139,6 @@
         :return: list of PersistedCheckpoint tuples
         """
         pass
-=======
-    @override
-    def create_bundle(self, process):
-        bundle = Bundle()
-        process.save_instance_state(bundle)
-        inputs = bundle[Process.BundleKeys.INPUTS_RAW.value]
-        if inputs:
-            bundle[Process.BundleKeys.INPUTS_RAW.value] = serialize_data(inputs)
-
-        inputs = bundle[Process.BundleKeys.INPUTS_PARSED.value]
-        if inputs:
-            bundle[Process.BundleKeys.INPUTS_PARSED.value] = serialize_data(inputs)
-
-        return bundle
->>>>>>> 00340088
 
     def get_process_checkpoints(self, pid):
         """
