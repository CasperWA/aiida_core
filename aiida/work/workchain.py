--- conflicted
+++ resolved
@@ -1,7 +1,6 @@
 # -*- coding: utf-8 -*-
 
 from abc import ABCMeta, abstractmethod
-from enum import Enum
 import inspect
 from aiida.work.defaults import registry
 from aiida.work.run import RunningType, RunningInfo
@@ -10,10 +9,7 @@
 from aiida.common.lang import override
 from aiida.common.utils import get_class_string, get_object_string,\
     get_object_from_string
-<<<<<<< HEAD
-=======
 from aiida.orm import load_node, load_workflow
->>>>>>> a4bfce74
 from plum.wait_ons import Checkpoint, WaitOnAll, WaitOnProcess
 from plum.wait import WaitOn
 from plum.persistence.bundle import Bundle
@@ -306,22 +302,10 @@
         elif rinfo.type is RunningType.LEGACY_WORKFLOW:
             return WaitOnWorkflow(None, rinfo.pid)
 
-<<<<<<< HEAD
-def _get_calc(pid):
-    from aiida.orm import load_node
-    return load_node(pid)
-=======
->>>>>>> a4bfce74
 
 def _get_proc_outputs_from_registry(pid):
     return registry.get_outputs(pid)
 
-<<<<<<< HEAD
-def _get_outputs(pid):
-    from aiida.orm import load_node
-    return load_node(pid).get_outputs_dict()
-=======
->>>>>>> a4bfce74
 
 def _get_wf_outputs(pk):
     return load_workflow(pk=pk).get_results()
@@ -448,8 +432,8 @@
             self._pos = 0
 
         def step(self):
-            assert (self._pos != len(self._commands),
-                    "Can't call step after the block is finished")
+            assert self._pos != len(self._commands), \
+                   "Can't call step after the block is finished"
 
             command = self._commands[self._pos]
 
@@ -658,8 +642,8 @@
             self._finished = False
 
         def step(self):
-            assert (not self._finished,
-                    "Can't call step after the loop has finished")
+            assert not self._finished, \
+                   "Can't call step after the loop has finished"
 
             # Do we need to check the condition?
             if self._check_condition is True:
