--- conflicted
+++ resolved
@@ -40,11 +40,7 @@
     # Upgrade pip setuptools and wheel to be able to run the next command
     - pip install -U pip wheel setuptools
     # Install AiiDA with some optional dependencies
-<<<<<<< HEAD
-    - pip install .[rest,docs,atomic_tools,testing,dev_precommit]
-=======
     - if [ "$TEST_TYPE" == "docs" ]; then pip install . && pip install -r docs/requirements_for_rtd.txt; else pip install .[rest,docs,atomic_tools,testing,dev_precommit]; fi
->>>>>>> 82b45625
 
 env:
 ## Build matrix to test both backends, and the docs
